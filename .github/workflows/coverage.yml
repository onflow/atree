# coverage.yml  Generate and upload Go code coverage report to Codecov.
# https://github.com/onflow/atree/blob/main/.github/workflows/coverage.yml

name: coverage

# Remove permissions from top level and grant in jobs.
permissions: {}

on: [push, pull_request]

jobs:
  build:
    runs-on: ubuntu-latest

    permissions:
      contents: read

    steps:
      - uses: actions/checkout@692973e3d937129bcbf40652eb9f2f61becf3332 # v4.1.7
        with:
          fetch-depth: 2

      - uses: actions/setup-go@93397bea11091df50f3d7e59dc26a7711a8bcfbe # v4.1.0
        with:
<<<<<<< HEAD
          go-version: '1.20'
=======
>>>>>>> cd3b1530
          check-latest: true

      - name: Get dependencies
        run: go get -v -t -d ./...

      - name: Build project
        run: go build ./...

      - name: Generate coverage report
        run: go test -timeout 180m -race -coverprofile=coverage.txt -covermode=atomic

      - name: Upload coverage report to Codecov
        uses: codecov/codecov-action@e28ff129e5465c2c0dcc6f003fc735cb6ae0c673 # v4.5.0
        with:
            files: ./coverage.txt
            fail_ci_if_error: false # we can set this to true after "Could not find a repository" upload error is fixed
            verbose: true # optional (default = false)<|MERGE_RESOLUTION|>--- conflicted
+++ resolved
@@ -22,10 +22,6 @@
 
       - uses: actions/setup-go@93397bea11091df50f3d7e59dc26a7711a8bcfbe # v4.1.0
         with:
-<<<<<<< HEAD
-          go-version: '1.20'
-=======
->>>>>>> cd3b1530
           check-latest: true
 
       - name: Get dependencies

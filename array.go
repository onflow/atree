--- conflicted
+++ resolved
@@ -152,17 +152,9 @@
 
 	// Check flag
 	flag := data[1]
-<<<<<<< HEAD
-	if flag&flagExtraData == 0 {
-		return nil, data, NewDecodingErrorf(
-			"data has invalid flag 0x%x, want 0x%x",
-			flag,
-			flagExtraData,
-		)
-=======
 	if !isRoot(flag) {
-		return nil, data, fmt.Errorf("data has invalid flag 0x%x, want root flag", flag)
->>>>>>> a691dac6
+		return nil, data, NewDecodingErrorf("data has invalid flag 0x%x, want root flag", flag)
+
 	}
 
 	// Decode extra data
@@ -249,13 +241,9 @@
 
 	// Check flag
 	flag := data[1]
-<<<<<<< HEAD
-	if flag&flagArray == 0 || flag&flagDataSlab == 0 {
+
+	if getSlabArrayType(flag) != slabArrayData {
 		return nil, NewDecodingErrorf(
-=======
-	if getSlabArrayType(flag) != slabArrayData {
-		return nil, fmt.Errorf(
->>>>>>> a691dac6
 			"data has invalid flag 0x%x, want 0x%x",
 			flag,
 			maskArrayData,
@@ -778,20 +766,12 @@
 
 	// Check flag
 	flag := data[1]
-<<<<<<< HEAD
-	if flag&flagArray == 0 || flag&flagMetaDataSlab == 0 {
+	if getSlabArrayType(flag) != slabArrayMeta {
 		return nil, NewDecodingErrorf(
-			"data has invalid flag 0x%x, want 0x%x",
-			flag,
-			flagArray&flagMetaDataSlab)
-=======
-	if getSlabArrayType(flag) != slabArrayMeta {
-		return nil, fmt.Errorf(
 			"data has invalid flag 0x%x, want 0x%x",
 			flag,
 			maskArrayMeta,
 		)
->>>>>>> a691dac6
 	}
 
 	// Decode number of child headers

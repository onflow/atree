--- conflicted
+++ resolved
@@ -134,7 +134,7 @@
 }
 
 // Leaf node header (17 bytes):
-//   flag (1 bytes) | prev sib storage ID (8 bytes) | next sib storage ID (8 bytes)
+//   | slab flag (1 bytes) | prev sib storage ID (8 bytes) | next sib storage ID (8 bytes) |
 // Leaf node content (for now):
 //   CBOR encoded array of elements
 func (a *ArrayDataSlab) Encode(enc *Encoder) error {
@@ -249,7 +249,7 @@
 		elemSize := e.ByteSize()
 		if leftSlabSize+elemSize >= midPoint {
 			// i is mid point element.  Place i on the small side.
-			if leftSlabSize <= size-leftSlabSize-elemSize {
+			if leftSlabSize <= dataSize-leftSlabSize-elemSize {
 				leftSlabSize += elemSize
 				rightSlabStartIndex = i + 1
 			} else {
@@ -530,7 +530,7 @@
 }
 
 // Internal node header (5 bytes):
-//   node flag (1 bytes) | child header count (4 bytes)
+//      | slab flag (1 bytes) | child header count (4 bytes) |
 // Internal node content (n * 16 bytes):
 // 	[[count, size, storage id], ...]
 func (a *ArrayMetaDataSlab) Encode(enc *Encoder) error {
@@ -1332,11 +1332,7 @@
 		root := array.root.(*ArrayMetaDataSlab)
 		root.orderedHeaders = []*SlabHeader{left.Header(), right.Header()}
 		root.header.count = left.Header().count + right.Header().count
-<<<<<<< HEAD
-		root.header.size = metaDataSlabPrefixSize + headerSize*2
-=======
-		root.header.size = headerSize * uint32(len(root.orderedHeaders))
->>>>>>> 96d191c6
+		root.header.size = metaDataSlabPrefixSize + headerSize*uint32(len(root.orderedHeaders))
 	}
 
 	return nil

/*
 * Copyright 2021 Dapper Labs, Inc.  All rights reserved.
 */

package atree

import (
	"errors"
	"fmt"
	"math"
	"math/rand"
	"testing"
	"time"

	"github.com/fxamacker/cbor/v2"
	"github.com/stretchr/testify/require"
	//"golang.org/x/exp/rand"
)

// Seed only once and print seed for easier debugging.
func init() {
	//seed := uint64(0x9E3779B97F4A7C15) // goldenRatio
	seed := time.Now().UnixNano()
	rand.Seed(seed)
	fmt.Printf("seed: 0x%x\n", seed)
}

func newTestPersistentStorage(t testing.TB) *PersistentSlabStorage {
	baseStorage := NewInMemBaseStorage()

	encMode, err := cbor.EncOptions{}.EncMode()
	require.NoError(t, err)

	decMode, err := cbor.DecOptions{}.DecMode()
	require.NoError(t, err)

	storage := NewPersistentSlabStorage(baseStorage, encMode, decMode, WithNoAutoCommit())
	storage.DecodeStorable = decodeStorable
	return storage
}

func TestAppendAndGet(t *testing.T) {

	t.Parallel()

	const typeInfo = "[UInt64]"

	const arraySize = 256 * 256

	storage := newTestPersistentStorage(t)

	address := Address{1, 2, 3, 4, 5, 6, 7, 8}

	array, err := NewArray(storage, address, typeInfo)
	require.NoError(t, err)

	for i := uint64(0); i < arraySize; i++ {
		err := array.Append(Uint64Value(i))
		require.NoError(t, err)
	}

	for i := uint64(0); i < arraySize; i++ {
		e, err := array.Get(i)
		require.NoError(t, err)

		v, ok := e.(Uint64Value)
		require.True(t, ok)
		require.Equal(t, i, uint64(v))
	}

	require.Equal(t, typeInfo, array.Type())

	verified, err := array.valid(typeInfo)
	require.NoError(t, err)
	require.True(t, verified)

	err = storage.Commit()
	require.NoError(t, err)

	stats, _ := array.Stats()
	require.Equal(t,
		stats.DataSlabCount+stats.MetaDataSlabCount,
		uint64(array.storage.Count()),
	)
}

func TestSetAndGet(t *testing.T) {

	const arraySize = 256 * 256

	const typeInfo = "[UInt64]"

	storage := newTestPersistentStorage(t)

	address := Address{1, 2, 3, 4, 5, 6, 7, 8}

	array, err := NewArray(storage, address, typeInfo)
	require.NoError(t, err)

	for i := uint64(0); i < arraySize; i++ {
		err := array.Append(Uint64Value(i))
		require.NoError(t, err)
	}

	for i := uint64(0); i < arraySize; i++ {
		err := array.Set(i, Uint64Value(i*10))
		require.NoError(t, err)
	}

	for i := uint64(0); i < arraySize; i++ {
		e, err := array.Get(i)
		require.NoError(t, err)

		v, ok := e.(Uint64Value)
		require.True(t, ok)
		require.Equal(t, i*10, uint64(v))
	}

	require.Equal(t, typeInfo, array.Type())

	verified, err := array.valid(typeInfo)
	require.NoError(t, err)
	require.True(t, verified)

	err = storage.Commit()
	require.NoError(t, err)

	stats, _ := array.Stats()
	require.Equal(t, stats.DataSlabCount+stats.MetaDataSlabCount, uint64(array.storage.Count()))
}

func TestInsertAndGet(t *testing.T) {
	SetThreshold(100)
	defer func() {
		SetThreshold(1024)
	}()

	t.Run("insert-first", func(t *testing.T) {

		const arraySize = 256 * 256

		const typeInfo = "[UInt64]"

		storage := newTestPersistentStorage(t)

		address := Address{1, 2, 3, 4, 5, 6, 7, 8}

		array, err := NewArray(storage, address, typeInfo)
		require.NoError(t, err)

		for i := uint64(0); i < arraySize; i++ {
			err := array.Insert(0, Uint64Value(arraySize-i-1))
			require.NoError(t, err)
		}

		for i := uint64(0); i < arraySize; i++ {
			e, err := array.Get(i)
			require.NoError(t, err)

			v, ok := e.(Uint64Value)
			require.True(t, ok)
			require.Equal(t, i, uint64(v))
		}

		require.Equal(t, typeInfo, array.Type())

		verified, err := array.valid(typeInfo)
		require.NoError(t, err)
		require.True(t, verified)

		err = storage.Commit()
		require.NoError(t, err)

		stats, _ := array.Stats()
		require.Equal(t, stats.DataSlabCount+stats.MetaDataSlabCount, uint64(array.storage.Count()))
	})

	t.Run("insert-last", func(t *testing.T) {

		const arraySize = 256 * 256

		const typeInfo = "[UInt64]"

		storage := newTestPersistentStorage(t)

		address := Address{1, 2, 3, 4, 5, 6, 7, 8}

		array, err := NewArray(storage, address, typeInfo)
		require.NoError(t, err)

		for i := uint64(0); i < arraySize; i++ {
			err := array.Insert(i, Uint64Value(i))
			require.NoError(t, err)
		}

		for i := uint64(0); i < arraySize; i++ {
			e, err := array.Get(i)
			require.NoError(t, err)

			v, ok := e.(Uint64Value)
			require.True(t, ok)
			require.Equal(t, i, uint64(v))
		}

		require.Equal(t, typeInfo, array.Type())

		verified, err := array.valid(typeInfo)
		require.NoError(t, err)
		require.True(t, verified)

		err = storage.Commit()
		require.NoError(t, err)

		stats, _ := array.Stats()
		require.Equal(t, stats.DataSlabCount+stats.MetaDataSlabCount, uint64(array.storage.Count()))
	})

	t.Run("insert", func(t *testing.T) {

		const arraySize = 256 * 256

		const typeInfo = "[UInt64]"

		storage := newTestPersistentStorage(t)

		address := Address{1, 2, 3, 4, 5, 6, 7, 8}

		array, err := NewArray(storage, address, typeInfo)
		require.NoError(t, err)

		for i := uint64(0); i < arraySize; i += 2 {
			err := array.Append(Uint64Value(i))
			require.NoError(t, err)
		}

		for i := uint64(1); i < arraySize; i += 2 {
			err := array.Insert(i, Uint64Value(i))
			require.NoError(t, err)
		}

		for i := uint64(0); i < arraySize; i++ {
			e, err := array.Get(i)
			require.NoError(t, err)

			v, ok := e.(Uint64Value)
			require.True(t, ok)
			require.Equal(t, i, uint64(v))
		}

		require.Equal(t, typeInfo, array.Type())

		verified, err := array.valid(typeInfo)
		require.NoError(t, err)
		require.True(t, verified)

		err = storage.Commit()
		require.NoError(t, err)

		stats, _ := array.Stats()
		require.Equal(t, stats.DataSlabCount+stats.MetaDataSlabCount, uint64(array.storage.Count()))
	})
}

func TestRemove(t *testing.T) {
	SetThreshold(100)
	defer func() {
		SetThreshold(1024)
	}()

	t.Run("remove-first", func(t *testing.T) {
		const arraySize = 256 * 256

		const typeInfo = "[UInt64]"

		storage := newTestPersistentStorage(t)

		address := Address{1, 2, 3, 4, 5, 6, 7, 8}

		array, err := NewArray(storage, address, typeInfo)
		require.NoError(t, err)

		for i := uint64(0); i < arraySize; i++ {
			err := array.Append(Uint64Value(i))
			require.NoError(t, err)
		}

		require.Equal(t, uint64(arraySize), array.Count())

		require.Equal(t, typeInfo, array.Type())

		for i := uint64(0); i < arraySize; i++ {
			v, err := array.Remove(0)
			require.NoError(t, err)

			e, ok := v.(Uint64Value)
			require.True(t, ok)
			require.Equal(t, i, uint64(e))

			require.Equal(t, arraySize-i-1, array.Count())

			require.Equal(t, typeInfo, array.Type())

			if i%256 == 0 {
				verified, err := array.valid(typeInfo)
				require.NoError(t, err)
				require.True(t, verified)
			}
		}

		require.Equal(t, uint64(0), array.Count())

		err = storage.Commit()
		require.NoError(t, err)

		stats, _ := array.Stats()
		require.Equal(t, stats.DataSlabCount+stats.MetaDataSlabCount, uint64(array.storage.Count()))
	})

	t.Run("remove-last", func(t *testing.T) {

		const arraySize = 256 * 256

		const typeInfo = "[UInt64]"

		storage := newTestPersistentStorage(t)

		address := Address{1, 2, 3, 4, 5, 6, 7, 8}

		array, err := NewArray(storage, address, typeInfo)
		require.NoError(t, err)

		for i := uint64(0); i < arraySize; i++ {
			err := array.Append(Uint64Value(i))
			require.NoError(t, err)
		}

		require.Equal(t, uint64(arraySize), array.Count())

		require.Equal(t, typeInfo, array.Type())

		for i := arraySize - 1; i >= 0; i-- {
			v, err := array.Remove(uint64(i))
			require.NoError(t, err)

			e, ok := v.(Uint64Value)
			require.True(t, ok)
			require.Equal(t, uint64(i), uint64(e))

			require.Equal(t, uint64(i), array.Count())

			require.Equal(t, typeInfo, array.Type())

			if i%256 == 0 {
				verified, err := array.valid(typeInfo)
				require.NoError(t, err)
				require.True(t, verified)
			}
		}

		require.Equal(t, uint64(0), array.Count())

		err = storage.Commit()
		require.NoError(t, err)

		stats, _ := array.Stats()
		require.Equal(t, stats.DataSlabCount+stats.MetaDataSlabCount, uint64(array.storage.Count()))
	})

	t.Run("remove", func(t *testing.T) {

		const arraySize = 256 * 256

		const typeInfo = "[UInt64]"

		storage := newTestPersistentStorage(t)

		address := Address{1, 2, 3, 4, 5, 6, 7, 8}

		array, err := NewArray(storage, address, typeInfo)
		require.NoError(t, err)

		for i := uint64(0); i < arraySize; i++ {
			err := array.Append(Uint64Value(i))
			require.NoError(t, err)
		}

		require.Equal(t, uint64(arraySize), array.Count())

		require.Equal(t, typeInfo, array.Type())

		// Remove every other elements
		for i := uint64(0); i < array.Count(); i++ {
			e, err := array.Get(i)
			require.NoError(t, err)

			v, err := array.Remove(i)
			require.NoError(t, err)

			require.Equal(t, e, v)

			require.Equal(t, typeInfo, array.Type())

			if i%256 == 0 {
				verified, err := array.valid(typeInfo)
				require.NoError(t, err)
				require.True(t, verified)
			}
		}

		for i, j := uint64(0), uint64(1); i < array.Count(); i, j = i+1, j+2 {
			v, err := array.Get(i)
			require.NoError(t, err)

			e, ok := v.(Uint64Value)
			require.True(t, ok)
			require.Equal(t, j, uint64(e))
		}

		err = storage.Commit()
		require.NoError(t, err)

		stats, _ := array.Stats()
		require.Equal(t, stats.DataSlabCount+stats.MetaDataSlabCount, uint64(array.storage.Count()))
	})
}

func TestSplit(t *testing.T) {
	t.Run("data slab as root", func(t *testing.T) {
		const arraySize = 50

		const typeInfo = "[UInt64]"

		storage := newTestPersistentStorage(t)

		address := Address{1, 2, 3, 4, 5, 6, 7, 8}

		array, err := NewArray(storage, address, typeInfo)
		require.NoError(t, err)

		for i := uint64(0); i < arraySize; i++ {
			err := array.Append(Uint64Value(i))
			require.NoError(t, err)
		}

		require.NotNil(t, array.root)
		require.True(t, array.root.IsData())
		require.Equal(t, uint32(50), array.root.Header().count)
		require.Equal(t, typeInfo, array.Type())

		err = storage.Commit()
		require.NoError(t, err)

		stats, _ := array.Stats()
		require.Equal(t, stats.DataSlabCount+stats.MetaDataSlabCount, uint64(array.storage.Count()))
	})

	t.Run("metdata slab as root", func(t *testing.T) {
		SetThreshold(60)
		defer func() {
			SetThreshold(1024)
		}()

		const arraySize = 50

		const typeInfo = "[UInt64]"

		storage := newTestPersistentStorage(t)

		address := Address{1, 2, 3, 4, 5, 6, 7, 8}

		array, err := NewArray(storage, address, typeInfo)
		require.NoError(t, err)

		for i := uint64(0); i < arraySize; i++ {
			err := array.Append(Uint64Value(i))
			require.NoError(t, err)
		}

		require.NotNil(t, array.root)
		require.False(t, array.root.IsData())
		require.Equal(t, uint32(50), array.root.Header().count)
		require.Equal(t, typeInfo, array.Type())

		root := array.root.(*ArrayMetaDataSlab)
		for _, h := range root.childrenHeaders {
			id := h.id
			slab, found, err := storage.Retrieve(id)
			require.NoError(t, err)
			require.True(t, found)
			arraySlab, ok := slab.(ArraySlab)
			require.True(t, ok)
			require.False(t, arraySlab.IsData())
		}

		err = storage.Commit()
		require.NoError(t, err)

		stats, _ := array.Stats()
		require.Equal(t, stats.DataSlabCount+stats.MetaDataSlabCount, uint64(array.storage.Count()))
	})
}

func TestIterate(t *testing.T) {

	t.Run("empty", func(t *testing.T) {
		const typeInfo = "[AnyType]"

		storage := newTestPersistentStorage(t)

		address := Address{1, 2, 3, 4, 5, 6, 7, 8}

		array, err := NewArray(storage, address, typeInfo)
		require.NoError(t, err)

		i := uint64(0)
		err = array.Iterate(func(v Value) (bool, error) {
			i++
			return true, nil
		})
		require.NoError(t, err)
		require.Equal(t, i, uint64(0))
	})

	t.Run("append", func(t *testing.T) {
		SetThreshold(100)
		defer func() {
			SetThreshold(1024)
		}()

		const arraySize = 256 * 256

		const typeInfo = "[UInt64]"

		storage := newTestPersistentStorage(t)

		address := Address{1, 2, 3, 4, 5, 6, 7, 8}

		array, err := NewArray(storage, address, typeInfo)
		require.NoError(t, err)

		for i := uint64(0); i < arraySize; i++ {
			err := array.Append(Uint64Value(i))
			require.NoError(t, err)
		}

		i := uint64(0)
		err = array.Iterate(func(v Value) (bool, error) {
			e, ok := v.(Uint64Value)
			require.True(t, ok)
			require.Equal(t, i, uint64(e))
			i++
			return true, nil
		})
		require.NoError(t, err)
		require.Equal(t, i, uint64(arraySize))
	})

	t.Run("set", func(t *testing.T) {
		SetThreshold(100)
		defer func() {
			SetThreshold(1024)
		}()

		const arraySize = 256 * 256

		const typeInfo = "[UInt64]"

		storage := newTestPersistentStorage(t)

		address := Address{1, 2, 3, 4, 5, 6, 7, 8}

		array, err := NewArray(storage, address, typeInfo)
		require.NoError(t, err)

		for i := uint64(0); i < arraySize; i++ {
			err := array.Append(Uint64Value(i))
			require.NoError(t, err)
		}

		for i := uint64(0); i < arraySize; i++ {
			err := array.Set(i, Uint64Value(i*10))
			require.NoError(t, err)
		}

		i := uint64(0)
		err = array.Iterate(func(v Value) (bool, error) {
			e, ok := v.(Uint64Value)
			require.True(t, ok)
			require.Equal(t, i*10, uint64(e))
			i++
			return true, nil
		})
		require.NoError(t, err)
		require.Equal(t, i, uint64(arraySize))
	})

	t.Run("insert", func(t *testing.T) {
		SetThreshold(100)
		defer func() {
			SetThreshold(1024)
		}()

		const arraySize = 256 * 256

		const typeInfo = "[UInt64]"

		storage := newTestPersistentStorage(t)

		address := Address{1, 2, 3, 4, 5, 6, 7, 8}

		array, err := NewArray(storage, address, typeInfo)
		require.NoError(t, err)

		for i := uint64(0); i < arraySize; i += 2 {
			err := array.Append(Uint64Value(i))
			require.NoError(t, err)
		}

		for i := uint64(1); i < arraySize; i += 2 {
			err := array.Insert(i, Uint64Value(i))
			require.NoError(t, err)
		}

		i := uint64(0)
		err = array.Iterate(func(v Value) (bool, error) {
			e, ok := v.(Uint64Value)
			require.True(t, ok)
			require.Equal(t, i, uint64(e))
			i++
			return true, nil
		})
		require.NoError(t, err)
		require.Equal(t, i, uint64(arraySize))
	})

	t.Run("remove", func(t *testing.T) {
		SetThreshold(100)
		defer func() {
			SetThreshold(1024)
		}()

		const arraySize = 256 * 256

		const typeInfo = "[UInt64]"

		storage := newTestPersistentStorage(t)

		address := Address{1, 2, 3, 4, 5, 6, 7, 8}

		array, err := NewArray(storage, address, typeInfo)
		require.NoError(t, err)

		for i := uint64(0); i < arraySize; i++ {
			err := array.Append(Uint64Value(i))
			require.NoError(t, err)
		}

		require.Equal(t, uint64(arraySize), array.Count())

		// Remove every other elements
		for i := uint64(0); i < array.Count(); i++ {
			_, err := array.Remove(i)
			require.NoError(t, err)
		}

		i := uint64(1)
		err = array.Iterate(func(v Value) (bool, error) {
			e, ok := v.(Uint64Value)
			require.True(t, ok)
			require.Equal(t, i, uint64(e))
			i += 2
			return true, nil
		})
		require.NoError(t, err)
	})

	t.Run("stop", func(t *testing.T) {

		const typeInfo = "[UInt64]"

		storage := newTestPersistentStorage(t)

		address := Address{1, 2, 3, 4, 5, 6, 7, 8}

		array, err := NewArray(storage, address, typeInfo)
		require.NoError(t, err)

		const count = 10

		for i := uint64(0); i < count; i++ {
			err := array.Append(Uint64Value(i))
			require.NoError(t, err)
		}

		require.Equal(t, uint64(count), array.Count())

		i := 0
		err = array.Iterate(func(_ Value) (bool, error) {
			if i == count/2 {
				return false, nil
			}

			i++

			return true, nil
		})
		require.NoError(t, err)

		require.Equal(t, count/2, i)
	})

	t.Run("error", func(t *testing.T) {

		const typeInfo = "[UInt64]"

		storage := newTestPersistentStorage(t)

		address := Address{1, 2, 3, 4, 5, 6, 7, 8}

		array, err := NewArray(storage, address, typeInfo)
		require.NoError(t, err)

		const count = 10

		for i := uint64(0); i < count; i++ {
			err := array.Append(Uint64Value(i))
			require.NoError(t, err)
		}

		require.Equal(t, uint64(count), array.Count())

		testErr := errors.New("test")

		i := 0
		err = array.Iterate(func(_ Value) (bool, error) {
			if i == count/2 {
				return false, testErr
			}

			i++

			return true, nil
		})
		require.Error(t, err)
		require.Equal(t, testErr, err)

		require.Equal(t, count/2, i)
	})
}

func TestDeepCopy(t *testing.T) {

	SetThreshold(100)
	defer func() {
		SetThreshold(1024)
	}()

	const arraySize uint64 = 256 * 256

	const typeInfo = "[UInt64]"

	storage := newTestPersistentStorage(t)

	address1 := Address{1, 2, 3, 4, 5, 6, 7, 8}

	array, err := NewArray(storage, address1, typeInfo)
	require.NoError(t, err)

	for i := uint64(0); i < arraySize; i++ {
		err := array.Append(Uint64Value(i))
		require.NoError(t, err)
	}

	require.Equal(t, typeInfo, array.Type())

	address2 := Address{11, 12, 13, 14, 15, 16, 17, 18}

	copied, err := array.DeepCopy(storage, address2)
	require.NoError(t, err)
	require.IsType(t, &Array{}, copied)

	arrayCopy := copied.(*Array)

	// Modify the original array
	err = array.Insert(0, Uint64Value(42))
	require.NoError(t, err)

	require.Equal(t, arraySize, arrayCopy.Count())

	for i := uint64(0); i < arraySize; i++ {
		value, err := arrayCopy.Get(i)
		require.NoError(t, err)
		require.Equal(t, Uint64Value(i), value)
	}

	require.Equal(t, typeInfo, arrayCopy.Type())

	verified, err := array.valid(typeInfo)
	require.NoError(t, err)
	require.True(t, verified)

	verified, err = arrayCopy.valid(typeInfo)
	require.NoError(t, err)
	require.True(t, verified)

	err = storage.Commit()
	require.NoError(t, err)

}

func TestConstRootStorageID(t *testing.T) {
	SetThreshold(100)
	defer func() {
		SetThreshold(1024)
	}()

	const arraySize = 256 * 256

	const typeInfo = "[UInt64]"

	storage := newTestPersistentStorage(t)

	address := Address{1, 2, 3, 4, 5, 6, 7, 8}

	array, err := NewArray(storage, address, typeInfo)
	require.NoError(t, err)

	err = array.Append(Uint64Value(0))
	require.NoError(t, err)

	savedRootID := array.root.Header().id
	require.NotEqual(t, StorageIDUndefined, savedRootID)

	for i := uint64(1); i < arraySize; i++ {
		err := array.Append(Uint64Value(i))
		require.NoError(t, err)
	}

	rootID := array.root.Header().id
	require.Equal(t, savedRootID, rootID)
	require.Equal(t, typeInfo, array.Type())

	for i := uint64(0); i < arraySize; i++ {
		e, err := array.Get(i)
		require.NoError(t, err)

		v, ok := e.(Uint64Value)
		require.True(t, ok)
		require.Equal(t, i, uint64(v))
	}
}

func TestSetRandomValue(t *testing.T) {

	SetThreshold(100)
	defer func() {
		SetThreshold(1024)
	}()

	const arraySize = 256 * 256

	const typeInfo = "[UInt64]"

	storage := newTestPersistentStorage(t)

	address := Address{1, 2, 3, 4, 5, 6, 7, 8}

	array, err := NewArray(storage, address, typeInfo)
	require.NoError(t, err)

	values := make([]uint64, arraySize)

	for i := uint64(0); i < arraySize; i++ {
		k := rand.Intn(int(i) + 1)
		v := rand.Uint64()

		copy(values[k+1:], values[k:])
		values[k] = v

		err := array.Insert(uint64(k), Uint64Value(v))
		require.NoError(t, err)
	}

	for i := uint64(0); i < arraySize; i++ {
		k := rand.Intn(arraySize)
		v := rand.Uint64()

		values[k] = v

		err := array.Set(uint64(k), Uint64Value(v))
		require.NoError(t, err)
	}

	for k, v := range values {
		e, err := array.Get(uint64(k))
		require.NoError(t, err)

		ev, ok := e.(Uint64Value)
		require.True(t, ok)
		require.Equal(t, v, uint64(ev))
	}

	require.Equal(t, typeInfo, array.Type())

	verified, err := array.valid(typeInfo)
	require.NoError(t, err)
	require.True(t, verified)

	err = storage.Commit()
	require.NoError(t, err)

	stats, _ := array.Stats()
	require.Equal(t, stats.DataSlabCount+stats.MetaDataSlabCount, uint64(array.storage.Count()))
}

func TestInsertRandomValue(t *testing.T) {

	SetThreshold(100)
	defer func() {
		SetThreshold(1024)
	}()

	t.Run("insert-first", func(t *testing.T) {

		const arraySize = 256 * 256

		const typeInfo = "[UInt64]"

		storage := newTestPersistentStorage(t)

		address := Address{1, 2, 3, 4, 5, 6, 7, 8}

		array, err := NewArray(storage, address, typeInfo)
		require.NoError(t, err)

		values := make([]uint64, arraySize)

		for i := uint64(0); i < arraySize; i++ {
			v := rand.Uint64()
			values[arraySize-i-1] = v

			err := array.Insert(0, Uint64Value(v))
			require.NoError(t, err)
		}

		for i := uint64(0); i < arraySize; i++ {
			e, err := array.Get(i)
			require.NoError(t, err)

			v, ok := e.(Uint64Value)
			require.True(t, ok)
			require.Equal(t, values[i], uint64(v))
		}

		require.Equal(t, typeInfo, array.Type())

		verified, err := array.valid(typeInfo)
		require.NoError(t, err)
		require.True(t, verified)

		err = storage.Commit()
		require.NoError(t, err)

		stats, _ := array.Stats()
		require.Equal(t, stats.DataSlabCount+stats.MetaDataSlabCount, uint64(array.storage.Count()))
	})

	t.Run("insert-last", func(t *testing.T) {

		const arraySize = 256 * 256

		const typeInfo = "[UInt64]"

		storage := newTestPersistentStorage(t)

		address := Address{1, 2, 3, 4, 5, 6, 7, 8}

		array, err := NewArray(storage, address, typeInfo)
		require.NoError(t, err)

		values := make([]uint64, arraySize)

		for i := uint64(0); i < arraySize; i++ {
			v := rand.Uint64()
			values[i] = v

			err := array.Insert(i, Uint64Value(v))
			require.NoError(t, err)
		}

		for i := uint64(0); i < arraySize; i++ {
			e, err := array.Get(i)
			require.NoError(t, err)

			v, ok := e.(Uint64Value)
			require.True(t, ok)
			require.Equal(t, values[i], uint64(v))
		}

		require.Equal(t, typeInfo, array.Type())

		verified, err := array.valid(typeInfo)
		require.NoError(t, err)
		require.True(t, verified)

		err = storage.Commit()
		require.NoError(t, err)

		stats, _ := array.Stats()
		require.Equal(t, stats.DataSlabCount+stats.MetaDataSlabCount, uint64(array.storage.Count()))
	})

	t.Run("insert-random", func(t *testing.T) {

		const arraySize = 256 * 256

		const typeInfo = "[UInt64]"

		storage := newTestPersistentStorage(t)

		address := Address{1, 2, 3, 4, 5, 6, 7, 8}

		array, err := NewArray(storage, address, typeInfo)
		require.NoError(t, err)

		values := make([]uint64, arraySize)

		for i := uint64(0); i < arraySize; i++ {
			k := rand.Intn(int(i) + 1)
			v := rand.Uint64()

			copy(values[k+1:], values[k:])
			values[k] = v

			err := array.Insert(uint64(k), Uint64Value(v))
			require.NoError(t, err)
		}

		for k, v := range values {
			e, err := array.Get(uint64(k))
			require.NoError(t, err)

			ev, ok := e.(Uint64Value)
			require.True(t, ok)
			require.Equal(t, v, uint64(ev))
		}

		require.Equal(t, typeInfo, array.Type())

		verified, err := array.valid(typeInfo)
		require.NoError(t, err)
		require.True(t, verified)

		err = storage.Commit()
		require.NoError(t, err)

		stats, _ := array.Stats()
		require.Equal(t, stats.DataSlabCount+stats.MetaDataSlabCount, uint64(array.storage.Count()))
	})
}

func TestRemoveRandomElement(t *testing.T) {

	SetThreshold(100)
	defer func() {
		SetThreshold(1024)
	}()

	const arraySize = 256 * 256

	const typeInfo = "[UInt64]"

	storage := newTestPersistentStorage(t)

	address := Address{1, 2, 3, 4, 5, 6, 7, 8}

	array, err := NewArray(storage, address, typeInfo)
	require.NoError(t, err)

	values := make([]uint64, arraySize)

	// Insert n random values into array
	for i := uint64(0); i < arraySize; i++ {
		v := rand.Uint64()
		values[i] = v

		err := array.Insert(i, Uint64Value(v))
		require.NoError(t, err)
	}

	require.Equal(t, uint64(arraySize), array.Count())

	require.Equal(t, typeInfo, array.Type())

	// Remove n elements at random index
	for i := uint64(0); i < arraySize; i++ {
		k := rand.Intn(int(array.Count()))

		v, err := array.Remove(uint64(k))
		require.NoError(t, err)

		ev, ok := v.(Uint64Value)
		require.True(t, ok)
		require.Equal(t, values[k], uint64(ev))

		copy(values[k:], values[k+1:])
		values = values[:len(values)-1]
	}

	require.Equal(t, uint64(0), array.Count())
	require.Equal(t, uint64(0), uint64(len(values)))
	require.Equal(t, typeInfo, array.Type())

	verified, err := array.valid(typeInfo)
	require.NoError(t, err)
	require.True(t, verified)

	err = storage.Commit()
	require.NoError(t, err)

	stats, _ := array.Stats()
	require.Equal(t, stats.DataSlabCount+stats.MetaDataSlabCount, uint64(array.storage.Count()))
}

func TestRandomAppendSetInsertRemove(t *testing.T) {

	const (
		AppendAction = iota
		SetAction
		InsertAction
		RemoveAction
		MaxAction
	)

	SetThreshold(100)
	defer func() {
		SetThreshold(1024)
	}()

	const actionCount = 256 * 256

	const typeInfo = "[UInt64]"

	storage := newTestPersistentStorage(t)

	address := Address{1, 2, 3, 4, 5, 6, 7, 8}

	array, err := NewArray(storage, address, typeInfo)
	require.NoError(t, err)

	values := make([]uint64, 0, actionCount)

	for i := uint64(0); i < actionCount; i++ {

		nextAction := rand.Intn(MaxAction)

		switch nextAction {

		case AppendAction:
			v := rand.Uint64()

			values = append(values, v)

			err := array.Append(Uint64Value(v))
			require.NoError(t, err)

		case SetAction:
			if array.Count() == 0 {
				continue
			}
			k := rand.Intn(int(array.Count()))
			v := rand.Uint64()

			values[k] = v

			err := array.Set(uint64(k), Uint64Value(v))
			require.NoError(t, err)

		case InsertAction:
			k := rand.Intn(int(array.Count() + 1))
			v := rand.Uint64()

			if k == int(array.Count()) {
				values = append(values, v)
			} else {
				values = append(values, 0)
				copy(values[k+1:], values[k:])
				values[k] = v
			}

			err := array.Insert(uint64(k), Uint64Value(v))
			require.NoError(t, err)

		case RemoveAction:
			if array.Count() > 0 {
				k := rand.Intn(int(array.Count()))

				v, err := array.Remove(uint64(k))
				require.NoError(t, err)

				ev, ok := v.(Uint64Value)
				require.True(t, ok)
				require.Equal(t, values[k], uint64(ev))

				copy(values[k:], values[k+1:])
				values = values[:len(values)-1]
			}
		}

		require.Equal(t, array.Count(), uint64(len(values)))
		require.Equal(t, typeInfo, array.Type())
	}

	for k, v := range values {
		e, err := array.Get(uint64(k))
		require.NoError(t, err)

		ev, ok := e.(Uint64Value)
		require.True(t, ok)
		require.Equal(t, v, uint64(ev))
	}

	i := 0
	err = array.Iterate(func(v Value) (bool, error) {
		e, ok := v.(Uint64Value)
		require.True(t, ok)
		require.Equal(t, values[i], uint64(e))
		i++
		return true, nil
	})
	require.NoError(t, err)
	require.Equal(t, len(values), i)

	verified, err := array.valid(typeInfo)
	require.NoError(t, err)
	require.True(t, verified)

	err = storage.Commit()
	require.NoError(t, err)

	stats, _ := array.Stats()
	require.Equal(t, stats.DataSlabCount+stats.MetaDataSlabCount, uint64(array.storage.Count()))
}

func TestRandomAppendSetInsertRemoveUint8(t *testing.T) {

	const (
		AppendAction = iota
		SetAction
		InsertAction
		RemoveAction
		MaxAction
	)

	SetThreshold(100)
	defer func() {
		SetThreshold(1024)
	}()

	const actionCount = 256 * 256

	const typeInfo = "[UInt8]"

	storage := newTestPersistentStorage(t)

	address := Address{1, 2, 3, 4, 5, 6, 7, 8}

	array, err := NewArray(storage, address, typeInfo)
	require.NoError(t, err)

	values := make([]uint8, 0, actionCount)

	for i := uint64(0); i < actionCount; i++ {

		nextAction := rand.Intn(MaxAction)

		switch nextAction {

		case AppendAction:
			v := rand.Intn(math.MaxUint8 + 1)

			values = append(values, uint8(v))

			err := array.Append(Uint8Value(v))
			require.NoError(t, err)

		case SetAction:
			if array.Count() == 0 {
				continue
			}
			k := rand.Intn(int(array.Count()))
			v := rand.Intn(math.MaxUint8 + 1)

			values[k] = uint8(v)

			err := array.Set(uint64(k), Uint8Value(v))
			require.NoError(t, err)

		case InsertAction:
			k := rand.Intn(int(array.Count() + 1))
			v := rand.Intn(math.MaxUint8 + 1)

			if k == int(array.Count()) {
				values = append(values, uint8(v))
			} else {
				values = append(values, 0)
				copy(values[k+1:], values[k:])
				values[k] = uint8(v)
			}

			err := array.Insert(uint64(k), Uint8Value(v))
			require.NoError(t, err)

		case RemoveAction:
			if array.Count() > 0 {
				k := rand.Intn(int(array.Count()))

				v, err := array.Remove(uint64(k))
				require.NoError(t, err)

				ev, ok := v.(Uint8Value)
				require.True(t, ok)
				require.Equal(t, values[k], uint8(ev))

				copy(values[k:], values[k+1:])
				values = values[:len(values)-1]
			}
		}

		require.Equal(t, array.Count(), uint64(len(values)))
		require.Equal(t, typeInfo, array.Type())
	}

	for k, v := range values {
		e, err := array.Get(uint64(k))
		require.NoError(t, err)

		ev, ok := e.(Uint8Value)
		require.True(t, ok)
		require.Equal(t, v, uint8(ev))
	}

	i := 0
	err = array.Iterate(func(v Value) (bool, error) {
		e, ok := v.(Uint8Value)
		require.True(t, ok)
		require.Equal(t, values[i], uint8(e))
		i++
		return true, nil
	})
	require.NoError(t, err)
	require.Equal(t, len(values), i)

	verified, err := array.valid(typeInfo)
	require.NoError(t, err)
	require.True(t, verified)

	err = storage.Commit()
	require.NoError(t, err)

	stats, _ := array.Stats()
	require.Equal(t, stats.DataSlabCount+stats.MetaDataSlabCount, uint64(array.storage.Count()))
}

func TestRandomAppendSetInsertRemoveMixedTypes(t *testing.T) {

	const (
		AppendAction = iota
		SetAction
		InsertAction
		RemoveAction
		MaxAction
	)

	const (
		Uint8Type = iota
		Uint16Type
		Uint32Type
		Uint64Type
		MaxType
	)

	SetThreshold(100)
	defer func() {
		SetThreshold(1024)
	}()

	const actionCount = 256 * 256

	const typeInfo = "[AnyType]"

	storage := newTestPersistentStorage(t)

	address := Address{1, 2, 3, 4, 5, 6, 7, 8}

	array, err := NewArray(storage, address, typeInfo)
	require.NoError(t, err)

	values := make([]Value, 0, actionCount)

	for i := uint64(0); i < actionCount; i++ {

		var v Value

		switch rand.Intn(MaxType) {
		case Uint8Type:
			n := rand.Intn(math.MaxUint8 + 1)
			v = Uint8Value(n)
		case Uint16Type:
			n := rand.Intn(math.MaxUint16 + 1)
			v = Uint16Value(n)
		case Uint32Type:
			v = Uint32Value(rand.Uint32())
		case Uint64Type:
			v = Uint64Value(rand.Uint64())
		}

		switch rand.Intn(MaxAction) {

		case AppendAction:
			values = append(values, v)
			err := array.Append(v)
			require.NoError(t, err)

		case SetAction:
			if array.Count() == 0 {
				continue
			}
			k := rand.Intn(int(array.Count()))

			values[k] = v

			err := array.Set(uint64(k), v)
			require.NoError(t, err)

		case InsertAction:
			k := rand.Intn(int(array.Count() + 1))

			if k == int(array.Count()) {
				values = append(values, v)
			} else {
				values = append(values, nil)
				copy(values[k+1:], values[k:])
				values[k] = v
			}

			err := array.Insert(uint64(k), v)
			require.NoError(t, err)

		case RemoveAction:
			if array.Count() > 0 {
				k := rand.Intn(int(array.Count()))

				v, err := array.Remove(uint64(k))
				require.NoError(t, err)

				require.Equal(t, values[k], v)

				copy(values[k:], values[k+1:])
				values = values[:len(values)-1]
			}
		}

		require.Equal(t, array.Count(), uint64(len(values)))
		require.Equal(t, typeInfo, array.Type())

		verified, err := array.valid(typeInfo)
		require.NoError(t, err)
		require.True(t, verified)
	}

	for k, v := range values {
		e, err := array.Get(uint64(k))
		require.NoError(t, err)
		require.Equal(t, v, e)
	}

	i := 0
	err = array.Iterate(func(v Value) (bool, error) {
		require.Equal(t, values[i], v)
		i++
		return true, nil
	})
	require.NoError(t, err)
	require.Equal(t, len(values), i)

	verified, err := array.valid(typeInfo)
	require.NoError(t, err)
	require.True(t, verified)

	err = storage.Commit()
	require.NoError(t, err)

	stats, _ := array.Stats()
	require.Equal(t, stats.DataSlabCount+stats.MetaDataSlabCount, uint64(array.storage.Count()))
}

func TestNestedArray(t *testing.T) {

	SetThreshold(100)
	defer func() {
		SetThreshold(1024)
	}()

	t.Run("small", func(t *testing.T) {

		const arraySize = 256 * 256

		const nestedTypeInfo = "[UInt64]"

		storage := newTestPersistentStorage(t)

		address := Address{1, 2, 3, 4, 5, 6, 7, 8}

		nestedArrays := make([]*Array, arraySize)
		for i := uint64(0); i < arraySize; i++ {
			nested, err := NewArray(storage, address, nestedTypeInfo)
			require.NoError(t, err)

			err = nested.Append(Uint64Value(i * 2))
			require.NoError(t, err)

			err = nested.Append(Uint64Value(i*2 + 1))
			require.NoError(t, err)

			require.True(t, nested.root.IsData())

			nestedArrays[i] = nested
		}

		const typeInfo = "[[UInt64]]"

		array, err := NewArray(storage, address, typeInfo)
		require.NoError(t, err)
		for _, a := range nestedArrays {
			err := array.Append(a)
			require.NoError(t, err)
		}

		for i := uint64(0); i < arraySize; i++ {
			e, err := array.Get(i)
			require.NoError(t, err)
			require.Equal(t, nestedArrays[i], e)
		}

		require.Equal(t, typeInfo, array.Type())

		verified, err := array.valid(typeInfo)
		require.NoError(t, err)
		require.True(t, verified)
	})

	t.Run("big", func(t *testing.T) {

		const arraySize = 256 * 256

		const nestedTypeInfo = "[UInt64]"

		storage := newTestPersistentStorage(t)

		address := Address{1, 2, 3, 4, 5, 6, 7, 8}

		nestedArrays := make([]*Array, arraySize)
		for i := uint64(0); i < arraySize; i++ {
			nested, err := NewArray(storage, address, nestedTypeInfo)
			require.NoError(t, err)

			for i := uint64(0); i < 50; i++ {
				err := nested.Append(Uint64Value(i))
				require.NoError(t, err)
			}
			require.False(t, nested.root.IsData())

			nestedArrays[i] = nested
		}

		const typeInfo = "[[UInt64]]"

		array, err := NewArray(storage, address, typeInfo)
		require.NoError(t, err)
		for _, a := range nestedArrays {
			err := array.Append(a)
			require.NoError(t, err)
		}

		for i := uint64(0); i < arraySize; i++ {
			e, err := array.Get(i)
			require.NoError(t, err)
			require.Equal(t, nestedArrays[i], e)
		}

		require.Equal(t, typeInfo, array.Type())

		verified, err := array.valid(typeInfo)
		require.NoError(t, err)
		require.True(t, verified)
	})
}

func TestEncode(t *testing.T) {

	SetThreshold(60)
	defer func() {
		SetThreshold(1024)
	}()

<<<<<<< HEAD
	encMode, err := cbor.EncOptions{}.EncMode()
	require.NoError(t, err)

	decMode, err := cbor.DecOptions{}.DecMode()
=======
	const typeInfo = "[UInt64]"

	encMode, err := cbor.CanonicalEncOptions().EncMode()
>>>>>>> 0b6038f4
	require.NoError(t, err)

	// Create and populate array in memory
	storage := NewBasicSlabStorage(encMode, decMode)
	storage.DecodeStorable = decodeStorable

	address := Address{1, 2, 3, 4, 5, 6, 7, 8}

	id1 := StorageID{address: address, index: StorageIndex{0, 0, 0, 0, 0, 0, 0, 1}}
	id2 := StorageID{address: address, index: StorageIndex{0, 0, 0, 0, 0, 0, 0, 2}}
	id3 := StorageID{address: address, index: StorageIndex{0, 0, 0, 0, 0, 0, 0, 3}}

	array, err := NewArray(storage, address, typeInfo)
	require.NoError(t, err)

	const arraySize = 20
	for i := uint64(0); i < arraySize; i++ {
		err := array.Append(Uint64Value(i))
		require.NoError(t, err)
	}
	require.Equal(t, uint64(arraySize), array.Count())

	// Expected serialized slab data with storage id
	expected := map[StorageID][]byte{

		// (metadata slab) headers: [{id:2 size:50 count:10} {id:3 size:50 count:10} ]
		id1: {
			// extra data
			// version
			0x00,
			// extra data flag
			0x45,
			// array of extra data
			0x81,
			// type info "[UInt64]"
			0x68, 0x5b, 0x55, 0x49, 0x6e, 0x74, 0x36, 0x34, 0x5d,

			// version
			0x00,
			// array meta data slab flag
			0x05,
			// child header count
			0x00, 0x02,
			// child header 1 (storage id, count, size)
			0x01, 0x02, 0x03, 0x04, 0x05, 0x06, 0x07, 0x08, 0x00, 0x00, 0x00, 0x00, 0x00, 0x00, 0x00, 0x02,
			0x00, 0x00, 0x00, 0x09,
			0x00, 0x00, 0x00, 0x40,
			// child header 2
			0x01, 0x02, 0x03, 0x04, 0x05, 0x06, 0x07, 0x08, 0x00, 0x00, 0x00, 0x00, 0x00, 0x00, 0x00, 0x03,
			0x00, 0x00, 0x00, 0x0b,
			0x00, 0x00, 0x00, 0x46,
		},

		// (data slab) prev: 0, next: 3, data: [0 1 2 ... 7 8 9]
		id2: {
			// version
			0x00,
			// array data slab flag
			0x06,
			// prev storage id
			0x00, 0x00, 0x00, 0x00, 0x00, 0x00, 0x00, 0x00, 0x00, 0x00, 0x00, 0x00, 0x00, 0x00, 0x00, 0x00,
			// next storage id
			0x01, 0x02, 0x03, 0x04, 0x05, 0x06, 0x07, 0x08, 0x00, 0x00, 0x00, 0x00, 0x00, 0x00, 0x00, 0x03,
			// CBOR encoded array head (fixed size 3 byte)
			0x99, 0x00, 0x09,
			// CBOR encoded array elements
			0xd8, 0xa4, 0x00,
			0xd8, 0xa4, 0x01,
			0xd8, 0xa4, 0x02,
			0xd8, 0xa4, 0x03,
			0xd8, 0xa4, 0x04,
			0xd8, 0xa4, 0x05,
			0xd8, 0xa4, 0x06,
			0xd8, 0xa4, 0x07,
			0xd8, 0xa4, 0x08,
		},

		// (data slab) prev: 2, next: 0, data: [10 11 12 ... 17 18 19]
		id3: {
			// version
			0x00,
			// array data slab flag
			0x06,
			// prev storage id
			0x01, 0x02, 0x03, 0x04, 0x05, 0x06, 0x07, 0x08, 0x00, 0x00, 0x00, 0x00, 0x00, 0x00, 0x00, 0x02,
			// next storage id
			0x00, 0x00, 0x00, 0x00, 0x00, 0x00, 0x00, 0x00, 0x00, 0x00, 0x00, 0x00, 0x00, 0x00, 0x00, 0x00,
			// CBOR encoded array head (fixed size 3 byte)
			0x99, 0x00, 0x0b,
			// CBOR encoded array elements
			0xd8, 0xa4, 0x09,
			0xd8, 0xa4, 0x0a,
			0xd8, 0xa4, 0x0b,
			0xd8, 0xa4, 0x0c,
			0xd8, 0xa4, 0x0d,
			0xd8, 0xa4, 0x0e,
			0xd8, 0xa4, 0x0f,
			0xd8, 0xa4, 0x10,
			0xd8, 0xa4, 0x11,
			0xd8, 0xa4, 0x12,
			0xd8, 0xa4, 0x13,
		},
	}

	m, err := storage.Encode()
	require.NoError(t, err)
	require.Equal(t, expected, m)
}

func TestDecodeEncode(t *testing.T) {

	SetThreshold(60)
	defer func() {
		SetThreshold(1024)
	}()

	const typeInfo = "[UInt64]"

	address := Address{1, 2, 3, 4, 5, 6, 7, 8}

	id1 := StorageID{address: address, index: StorageIndex{0, 0, 0, 0, 0, 0, 0, 1}}
	id2 := StorageID{address: address, index: StorageIndex{0, 0, 0, 0, 0, 0, 0, 2}}
	id3 := StorageID{address: address, index: StorageIndex{0, 0, 0, 0, 0, 0, 0, 3}}

	data := map[StorageID][]byte{

		// (metadata slab) headers: [{id:2 size:50 count:10} {id:3 size:50 count:10} ]
		id1: {
			// extra data
			// version
			0x00,
			// extra data flag
			0x45,
			// array of extra data
			0x81,
			// type info "[UInt64]"
			0x68, 0x5b, 0x55, 0x49, 0x6e, 0x74, 0x36, 0x34, 0x5d,

			// version
			0x00,
			// array meta data slab flag
			0x05,
			// child header count
			0x00, 0x02,
			// child header 1 (storage id, count, size)
			0x01, 0x02, 0x03, 0x04, 0x05, 0x06, 0x07, 0x08, 0x00, 0x00, 0x00, 0x00, 0x00, 0x00, 0x00, 0x02,
			0x00, 0x00, 0x00, 0x09,
			0x00, 0x00, 0x00, 0x40,
			// child header 2
			0x01, 0x02, 0x03, 0x04, 0x05, 0x06, 0x07, 0x08, 0x00, 0x00, 0x00, 0x00, 0x00, 0x00, 0x00, 0x03,
			0x00, 0x00, 0x00, 0x0b,
			0x00, 0x00, 0x00, 0x46,
		},

		// (data slab) prev: 0, next: 3, data: [0 1 2 ... 7 8 9]
		id2: {
			// version
			0x00,
			// array data slab flag
			0x06,
			// prev storage id
			0x00, 0x00, 0x00, 0x00, 0x00, 0x00, 0x00, 0x00, 0x00, 0x00, 0x00, 0x00, 0x00, 0x00, 0x00, 0x00,
			// next storage id
			0x01, 0x02, 0x03, 0x04, 0x05, 0x06, 0x07, 0x08, 0x00, 0x00, 0x00, 0x00, 0x00, 0x00, 0x00, 0x03,
			// CBOR encoded array head (fixed size 3 byte)
			0x99, 0x00, 0x09,
			// CBOR encoded array elements
			0xd8, 0xa4, 0x00,
			0xd8, 0xa4, 0x01,
			0xd8, 0xa4, 0x02,
			0xd8, 0xa4, 0x03,
			0xd8, 0xa4, 0x04,
			0xd8, 0xa4, 0x05,
			0xd8, 0xa4, 0x06,
			0xd8, 0xa4, 0x07,
			0xd8, 0xa4, 0x08,
		},

		// (data slab) prev: 2, next: 0, data: [10 11 12 ... 17 18 19]
		id3: {
			// version
			0x00,
			// array data slab flag
			0x06,
			// prev storage id
			0x01, 0x02, 0x03, 0x04, 0x05, 0x06, 0x07, 0x08, 0x00, 0x00, 0x00, 0x00, 0x00, 0x00, 0x00, 0x02,
			// next storage id
			0x00, 0x00, 0x00, 0x00, 0x00, 0x00, 0x00, 0x00, 0x00, 0x00, 0x00, 0x00, 0x00, 0x00, 0x00, 0x00,
			// CBOR encoded array head (fixed size 3 byte)
			0x99, 0x00, 0x0b,
			// CBOR encoded array elements
			0xd8, 0xa4, 0x09,
			0xd8, 0xa4, 0x0a,
			0xd8, 0xa4, 0x0b,
			0xd8, 0xa4, 0x0c,
			0xd8, 0xa4, 0x0d,
			0xd8, 0xa4, 0x0e,
			0xd8, 0xa4, 0x0f,
			0xd8, 0xa4, 0x10,
			0xd8, 0xa4, 0x11,
			0xd8, 0xa4, 0x12,
			0xd8, 0xa4, 0x13,
		},
	}

	// Decode serialized slabs and store them in storage
	encMode, err := cbor.EncOptions{}.EncMode()
	require.NoError(t, err)

	decMode, err := cbor.DecOptions{}.DecMode()
	require.NoError(t, err)

	storage := NewBasicSlabStorage(encMode, decMode)
	storage.DecodeStorable = decodeStorable

	err = storage.Load(data)
	require.NoError(t, err)

	// Check metadata slab (storage id 1)
	slab, err := getArraySlab(storage, id1)
	require.NoError(t, err)
	require.False(t, slab.IsData())
	require.NotNil(t, slab.ExtraData())
	require.Equal(t, typeInfo, slab.ExtraData().TypeInfo)

	meta := slab.(*ArrayMetaDataSlab)
	require.Equal(t, 2, len(meta.childrenHeaders))
	require.Equal(t, id2, meta.childrenHeaders[0].id)
	require.Equal(t, id3, meta.childrenHeaders[1].id)

	// Check data slab (storage id 2)
	slab, err = getArraySlab(storage, id2)
	require.NoError(t, err)
	require.True(t, slab.IsData())
	require.Nil(t, slab.ExtraData())

	dataSlab := slab.(*ArrayDataSlab)
	require.Equal(t, 9, len(dataSlab.elements))
	require.Equal(t, Uint64Value(0), dataSlab.elements[0])
	require.Equal(t, Uint64Value(8), dataSlab.elements[8])

	// Check data slab (storage id 3)
	slab, err = getArraySlab(storage, id3)
	require.NoError(t, err)
	require.True(t, slab.IsData())
	require.Nil(t, slab.ExtraData())

	dataSlab = slab.(*ArrayDataSlab)
	require.Equal(t, 11, len(dataSlab.elements))
	require.Equal(t, Uint64Value(9), dataSlab.elements[0])
	require.Equal(t, Uint64Value(19), dataSlab.elements[10])

	// Encode storaged slabs and compare encoded bytes
	encodedData, err := storage.Encode()
	require.NoError(t, err)
	require.Equal(t, data, encodedData)
}

func TestDecodeEncodeRandomData(t *testing.T) {
	const (
		Uint8Type = iota
		Uint16Type
		Uint32Type
		Uint64Type
		MaxType
	)

	SetThreshold(60)
	defer func() {
		SetThreshold(1024)
	}()

<<<<<<< HEAD
	encMode, err := cbor.EncOptions{}.EncMode()
	require.NoError(t, err)

	decMode, err := cbor.DecOptions{}.DecMode()
=======
	const typeInfo = "[AnyType]"

	encMode, err := cbor.CanonicalEncOptions().EncMode()
>>>>>>> 0b6038f4
	require.NoError(t, err)

	storage := NewBasicSlabStorage(encMode, decMode)
	storage.DecodeStorable = decodeStorable

	address := Address{1, 2, 3, 4, 5, 6, 7, 8}

	array, err := NewArray(storage, address, typeInfo)
	require.NoError(t, err)

	const arraySize = 256 * 256
	values := make([]Value, arraySize)
	for i := uint64(0); i < arraySize; i++ {

		var v Value

		switch rand.Intn(MaxType) {
		case Uint8Type:
			n := rand.Intn(math.MaxUint8 + 1)
			v = Uint8Value(n)
		case Uint16Type:
			n := rand.Intn(math.MaxUint16 + 1)
			v = Uint16Value(n)
		case Uint32Type:
			v = Uint32Value(rand.Uint32())
		case Uint64Type:
			v = Uint64Value(rand.Uint64())
		}

		values[i] = v

		err := array.Append(v)
		require.NoError(t, err)
	}

	require.Equal(t, typeInfo, array.Type())

	verified, err := array.valid(typeInfo)
	require.NoError(t, err)
	require.True(t, verified)

	rootID := array.root.Header().id

	// Encode slabs with random data of mixed types
	m1, err := storage.Encode()
	require.NoError(t, err)

	// Decode data to new storage
	storage2 := NewBasicSlabStorage(encMode, decMode)
	storage2.DecodeStorable = decodeStorable

	err = storage2.Load(m1)
	require.NoError(t, err)

	// Create new array from new storage
	array2, err := NewArrayWithRootID(storage2, rootID)
	require.NoError(t, err)

	require.Equal(t, typeInfo, array2.Type())

	// Get and check every element from new array.
	for i := uint64(0); i < arraySize; i++ {
		e, err := array2.Get(i)
		require.NoError(t, err)
		require.Equal(t, values[i], e)
	}
}

func TestEmptyArray(t *testing.T) {

	t.Parallel()

<<<<<<< HEAD
	encMode, err := cbor.EncOptions{}.EncMode()
	require.NoError(t, err)

	decMode, err := cbor.DecOptions{}.DecMode()
=======
	const typeInfo = "[UInt64]"

	encMode, err := cbor.CanonicalEncOptions().EncMode()
>>>>>>> 0b6038f4
	require.NoError(t, err)

	storage := NewBasicSlabStorage(encMode, decMode)
	storage.DecodeStorable = decodeStorable

	address := Address{1, 2, 3, 4, 5, 6, 7, 8}

	array, err := NewArray(storage, address, typeInfo)
	require.NoError(t, err)

	rootID := array.root.Header().id

	require.Equal(t, 1, storage.Count())

	t.Run("get", func(t *testing.T) {
		_, err := array.Get(0)
		require.Error(t, err, IndexOutOfRangeError{})
	})

	t.Run("set", func(t *testing.T) {
		err := array.Set(0, Uint64Value(0))
		require.Error(t, err, IndexOutOfRangeError{})
	})

	t.Run("insert", func(t *testing.T) {
		err := array.Insert(1, Uint64Value(0))
		require.Error(t, err, IndexOutOfRangeError{})
	})

	t.Run("remove", func(t *testing.T) {
		_, err := array.Remove(0)
		require.Error(t, err, IndexOutOfRangeError{})
	})

	t.Run("iterate", func(t *testing.T) {
		i := uint64(0)
		err := array.Iterate(func(v Value) (bool, error) {
			i++
			return true, nil
		})
		require.NoError(t, err)
		require.Equal(t, uint64(0), i)
	})

	t.Run("count", func(t *testing.T) {
		count := array.Count()
		require.Equal(t, uint64(0), count)
	})

	t.Run("type", func(t *testing.T) {
		require.Equal(t, typeInfo, array.Type())
	})

	t.Run("encode", func(t *testing.T) {
		m, err := storage.Encode()
		require.NoError(t, err)
		require.Equal(t, 1, len(m))

		data, ok := m[rootID]
		require.True(t, ok)

		expectedData := []byte{
			// extra data
			// version
			0x00,
			// extra data flag
			0x46,
			// array of extra data
			0x81,
			// type info "[UInt64]"
			0x68, 0x5b, 0x55, 0x49, 0x6e, 0x74, 0x36, 0x34, 0x5d,

			// version
			0x00,
			// array data slab flag
			0x06,
			// prev storage id
			0x00, 0x00, 0x00, 0x00, 0x00, 0x00, 0x00, 0x00,
			0x00, 0x00, 0x00, 0x00, 0x00, 0x00, 0x00, 0x00,
			// next storage id
			0x00, 0x00, 0x00, 0x00, 0x00, 0x00, 0x00, 0x00,
			0x00, 0x00, 0x00, 0x00, 0x00, 0x00, 0x00, 0x00,
			// CBOR encoded array head (fixed size 3 byte)
			0x99, 0x00, 0x00,
		}

		require.Equal(t, expectedData, data)
	})

	t.Run("decode", func(t *testing.T) {
		array2, err := NewArrayWithRootID(storage, rootID)
		require.NoError(t, err)
		require.True(t, array2.root.IsData())
		require.Equal(t, uint32(0), array2.root.Header().count)
		require.Equal(t, typeInfo, array2.Type())
		require.Equal(t, uint32(arrayDataSlabPrefixSize), array2.root.Header().size)
	})
}<|MERGE_RESOLUTION|>--- conflicted
+++ resolved
@@ -1604,17 +1604,13 @@
 		SetThreshold(1024)
 	}()
 
-<<<<<<< HEAD
 	encMode, err := cbor.EncOptions{}.EncMode()
 	require.NoError(t, err)
 
 	decMode, err := cbor.DecOptions{}.DecMode()
-=======
+	require.NoError(t, err)
+
 	const typeInfo = "[UInt64]"
-
-	encMode, err := cbor.CanonicalEncOptions().EncMode()
->>>>>>> 0b6038f4
-	require.NoError(t, err)
 
 	// Create and populate array in memory
 	storage := NewBasicSlabStorage(encMode, decMode)
@@ -1886,17 +1882,13 @@
 		SetThreshold(1024)
 	}()
 
-<<<<<<< HEAD
 	encMode, err := cbor.EncOptions{}.EncMode()
 	require.NoError(t, err)
 
 	decMode, err := cbor.DecOptions{}.DecMode()
-=======
+	require.NoError(t, err)
+
 	const typeInfo = "[AnyType]"
-
-	encMode, err := cbor.CanonicalEncOptions().EncMode()
->>>>>>> 0b6038f4
-	require.NoError(t, err)
 
 	storage := NewBasicSlabStorage(encMode, decMode)
 	storage.DecodeStorable = decodeStorable
@@ -1968,17 +1960,13 @@
 
 	t.Parallel()
 
-<<<<<<< HEAD
 	encMode, err := cbor.EncOptions{}.EncMode()
 	require.NoError(t, err)
 
 	decMode, err := cbor.DecOptions{}.DecMode()
-=======
+	require.NoError(t, err)
+
 	const typeInfo = "[UInt64]"
-
-	encMode, err := cbor.CanonicalEncOptions().EncMode()
->>>>>>> 0b6038f4
-	require.NoError(t, err)
 
 	storage := NewBasicSlabStorage(encMode, decMode)
 	storage.DecodeStorable = decodeStorable

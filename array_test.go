/*
 * Atree - Scalable Arrays and Ordered Maps
 *
 * Copyright 2021 Dapper Labs, Inc.
 *
 * Licensed under the Apache License, Version 2.0 (the "License");
 * you may not use this file except in compliance with the License.
 * You may obtain a copy of the License at
 *
 *   http://www.apache.org/licenses/LICENSE-2.0
 *
 * Unless required by applicable law or agreed to in writing, software
 * distributed under the License is distributed on an "AS IS" BASIS,
 * WITHOUT WARRANTIES OR CONDITIONS OF ANY KIND, either express or implied.
 * See the License for the specific language governing permissions and
 * limitations under the License.
 */

package atree

import (
	"errors"
	"math"
	"math/rand"
	"reflect"
	"strings"
	"testing"

	"github.com/stretchr/testify/require"
)

func verifyEmptyArray(
	t *testing.T,
	storage *PersistentSlabStorage,
	typeInfo TypeInfo,
	address Address,
	array *Array,
) {
	verifyArray(t, storage, typeInfo, address, array, nil, false)
}

// verifyArray verifies array elements and validates serialization and in-memory slab tree.
func verifyArray(
	t *testing.T,
	storage *PersistentSlabStorage,
	typeInfo TypeInfo,
	address Address,
	array *Array,
	values []Value,
	hasNestedArrayMapElement bool,
) {
	require.True(t, typeInfoComparator(typeInfo, array.Type()))
	require.Equal(t, address, array.Address())
	require.Equal(t, uint64(len(values)), array.Count())

	var err error

	// Verify array elements
	for i, v := range values {
		e, err := array.Get(uint64(i))
		require.NoError(t, err)

		valueEqual(t, typeInfoComparator, v, e)
	}

	// Verify array elements by iterator
	i := 0
	err = array.Iterate(func(v Value) (bool, error) {
		valueEqual(t, typeInfoComparator, values[i], v)
		i++
		return true, nil
	})
	require.NoError(t, err)
	require.Equal(t, len(values), i)

	// Verify in-memory slabs
	err = ValidArray(array, typeInfo, typeInfoComparator, hashInputProvider)
	if err != nil {
		PrintArray(array)
	}
	require.NoError(t, err)

	// Verify slab serializations
	err = ValidArraySerialization(
		array,
		storage.cborDecMode,
		storage.cborEncMode,
		storage.DecodeStorable,
		storage.DecodeTypeInfo,
		func(a, b Storable) bool {
			return reflect.DeepEqual(a, b)
		},
	)
	if err != nil {
		PrintArray(array)
	}
	require.NoError(t, err)

	// Check storage slab tree
	rootIDSet, err := CheckStorageHealth(storage, 1)
	require.NoError(t, err)

	rootIDs := make([]SlabID, 0, len(rootIDSet))
	for id := range rootIDSet {
		rootIDs = append(rootIDs, id)
	}
	require.Equal(t, 1, len(rootIDs))
	require.Equal(t, array.SlabID(), rootIDs[0])

	if !hasNestedArrayMapElement {
		// Need to call Commit before calling storage.Count() for PersistentSlabStorage.
		err = storage.Commit()
		require.NoError(t, err)

		stats, err := GetArrayStats(array)
		require.NoError(t, err)
		require.Equal(t, stats.SlabCount(), uint64(storage.Count()))

		if len(values) == 0 {
			// Verify slab count for empty array
			require.Equal(t, uint64(1), stats.DataSlabCount)
			require.Equal(t, uint64(0), stats.MetaDataSlabCount)
			require.Equal(t, uint64(0), stats.StorableSlabCount)
		}
	}
}

func TestArrayAppendAndGet(t *testing.T) {
	// With slab size 256 bytes, number of array elements equal 4096,
	// element values equal 0-4095, array tree will be 3 levels,
	// with 14 metadata slabs, and 109 data slabs.

	SetThreshold(256)
	defer SetThreshold(1024)

	const arraySize = 4096

	typeInfo := testTypeInfo{42}
	storage := newTestPersistentStorage(t)
	address := Address{1, 2, 3, 4, 5, 6, 7, 8}

	array, err := NewArray(storage, address, typeInfo)
	require.NoError(t, err)

	values := make([]Value, arraySize)
	for i := uint64(0); i < arraySize; i++ {
		v := Uint64Value(i)
		values[i] = v
		err := array.Append(v)
		require.NoError(t, err)
	}

	e, err := array.Get(array.Count())
	require.Nil(t, e)
	require.Equal(t, 1, errorCategorizationCount(err))

	var userError *UserError
	var indexOutOfBoundsError *IndexOutOfBoundsError
	require.ErrorAs(t, err, &userError)
	require.ErrorAs(t, err, &indexOutOfBoundsError)
	require.ErrorAs(t, userError, &indexOutOfBoundsError)

	verifyArray(t, storage, typeInfo, address, array, values, false)
}

func TestArraySetAndGet(t *testing.T) {

	t.Run("new elements with similar bytesize", func(t *testing.T) {
		const arraySize = 4096

		typeInfo := testTypeInfo{42}
		storage := newTestPersistentStorage(t)
		address := Address{1, 2, 3, 4, 5, 6, 7, 8}

		array, err := NewArray(storage, address, typeInfo)
		require.NoError(t, err)

		values := make([]Value, arraySize)
		for i := uint64(0); i < arraySize; i++ {
			v := Uint64Value(i)
			values[i] = v
			err := array.Append(v)
			require.NoError(t, err)
		}

		verifyArray(t, storage, typeInfo, address, array, values, false)

		for i := uint64(0); i < arraySize; i++ {
			oldValue := values[i]
			newValue := Uint64Value(i * 10)
			values[i] = newValue

			existingStorable, err := array.Set(i, newValue)
			require.NoError(t, err)

			existingValue, err := existingStorable.StoredValue(storage)
			require.NoError(t, err)
			valueEqual(t, typeInfoComparator, oldValue, existingValue)
		}

		verifyArray(t, storage, typeInfo, address, array, values, false)
	})

	// This tests slabs splitting and root slab reassignment caused by Set operation.
	t.Run("new elements with larger bytesize", func(t *testing.T) {
		// With slab size 256 bytes, number of array elements equal 50,
		// element values equal 0-49, array tree will be 1 level,
		// with 0 metadata slab, and 1 data slab (root).
		// When elements are overwritten with values from math.MaxUint64-49 to math.MaxUint64,
		// array tree is 2 levels, with 1 metadata slab, and 2 data slabs.

		const arraySize = 50

		SetThreshold(256)
		defer SetThreshold(1024)

		typeInfo := testTypeInfo{42}
		storage := newTestPersistentStorage(t)
		address := Address{1, 2, 3, 4, 5, 6, 7, 8}

		array, err := NewArray(storage, address, typeInfo)
		require.NoError(t, err)

		values := make([]Value, arraySize)
		for i := uint64(0); i < arraySize; i++ {
			v := Uint64Value(i)
			values[i] = v
			err := array.Append(v)
			require.NoError(t, err)
		}

		verifyArray(t, storage, typeInfo, address, array, values, false)

		for i := uint64(0); i < arraySize; i++ {
			oldValue := values[i]
			newValue := Uint64Value(math.MaxUint64 - arraySize + i + 1)
			values[i] = newValue

			existingStorable, err := array.Set(i, newValue)
			require.NoError(t, err)

			existingValue, err := existingStorable.StoredValue(storage)
			require.NoError(t, err)
			valueEqual(t, typeInfoComparator, oldValue, existingValue)
		}

		verifyArray(t, storage, typeInfo, address, array, values, false)
	})

	// This tests slabs merging and root slab reassignment caused by Set operation.
	t.Run("new elements with smaller bytesize", func(t *testing.T) {

		// With slab size 256 bytes, number of array elements equal 50,
		// element values equal math.MaxUint64-49 to math.MaxUint64,
		// array tree is 2 levels, with 1 metadata slab, and 2 data slabs.
		// When elements are overwritten with values from 0-49,
		// array tree will be 1 level, with 0 metadata slab, and 1 data slab (root).

		const arraySize = 50

		SetThreshold(256)
		defer SetThreshold(1024)

		typeInfo := testTypeInfo{42}
		storage := newTestPersistentStorage(t)
		address := Address{1, 2, 3, 4, 5, 6, 7, 8}

		array, err := NewArray(storage, address, typeInfo)
		require.NoError(t, err)

		values := make([]Value, arraySize)
		for i := uint64(0); i < arraySize; i++ {
			v := Uint64Value(math.MaxUint64 - arraySize + i + 1)
			values[i] = v
			err := array.Append(v)
			require.NoError(t, err)
		}

		verifyArray(t, storage, typeInfo, address, array, values, false)

		for i := uint64(0); i < arraySize; i++ {
			oldValue := values[i]
			newValue := Uint64Value(i)
			values[i] = newValue

			existingStorable, err := array.Set(i, newValue)
			require.NoError(t, err)

			existingValue, err := existingStorable.StoredValue(storage)
			require.NoError(t, err)
			valueEqual(t, typeInfoComparator, oldValue, existingValue)
		}

		verifyArray(t, storage, typeInfo, address, array, values, false)
	})

	t.Run("index out of bounds", func(t *testing.T) {

		const arraySize = 1024

		typeInfo := testTypeInfo{42}
		storage := newTestPersistentStorage(t)
		address := Address{1, 2, 3, 4, 5, 6, 7, 8}

		array, err := NewArray(storage, address, typeInfo)
		require.NoError(t, err)

		values := make([]Value, 0, arraySize)
		for i := uint64(0); i < arraySize; i++ {
			v := Uint64Value(i)
			values = append(values, v)
			err := array.Append(v)
			require.NoError(t, err)
		}

		r := newRand(t)

		v := NewStringValue(randStr(r, 1024))
		storable, err := array.Set(array.Count(), v)
		require.Nil(t, storable)
		require.Equal(t, 1, errorCategorizationCount(err))

		var userError *UserError
		var indexOutOfBoundsError *IndexOutOfBoundsError
		require.ErrorAs(t, err, &userError)
		require.ErrorAs(t, err, &indexOutOfBoundsError)
		require.ErrorAs(t, userError, &indexOutOfBoundsError)

		verifyArray(t, storage, typeInfo, address, array, values, false)
	})
}

func TestArrayInsertAndGet(t *testing.T) {

	SetThreshold(256)
	defer SetThreshold(1024)

	t.Run("insert-first", func(t *testing.T) {

		const arraySize = 4096

		typeInfo := testTypeInfo{42}
		storage := newTestPersistentStorage(t)
		address := Address{1, 2, 3, 4, 5, 6, 7, 8}

		array, err := NewArray(storage, address, typeInfo)
		require.NoError(t, err)

		values := make([]Value, arraySize)
		for i := uint64(0); i < arraySize; i++ {
			v := Uint64Value(arraySize - i - 1)
			values[arraySize-i-1] = v
			err := array.Insert(0, v)
			require.NoError(t, err)
		}

		verifyArray(t, storage, typeInfo, address, array, values, false)
	})

	t.Run("insert-last", func(t *testing.T) {

		const arraySize = 4096

		typeInfo := testTypeInfo{42}
		storage := newTestPersistentStorage(t)
		address := Address{1, 2, 3, 4, 5, 6, 7, 8}

		array, err := NewArray(storage, address, typeInfo)
		require.NoError(t, err)

		values := make([]Value, arraySize)
		for i := uint64(0); i < arraySize; i++ {
			v := Uint64Value(i)
			values[i] = v
			err := array.Insert(i, v)
			require.NoError(t, err)
		}

		verifyArray(t, storage, typeInfo, address, array, values, false)
	})

	t.Run("insert", func(t *testing.T) {

		const arraySize = 4096

		typeInfo := testTypeInfo{42}
		storage := newTestPersistentStorage(t)
		address := Address{1, 2, 3, 4, 5, 6, 7, 8}

		array, err := NewArray(storage, address, typeInfo)
		require.NoError(t, err)

		values := make([]Value, 0, arraySize)
		for i := uint64(0); i < arraySize; i += 2 {
			v := Uint64Value(i)
			values = append(values, v)
			err := array.Append(v)
			require.NoError(t, err)
		}

		for i := uint64(1); i < arraySize; i += 2 {
			v := Uint64Value(i)

			values = append(values, nil)
			copy(values[i+1:], values[i:])
			values[i] = v

			err := array.Insert(i, v)
			require.NoError(t, err)
		}

		verifyArray(t, storage, typeInfo, address, array, values, false)
	})

	t.Run("index out of bounds", func(t *testing.T) {

		const arraySize = 1024

		typeInfo := testTypeInfo{42}
		storage := newTestPersistentStorage(t)
		address := Address{1, 2, 3, 4, 5, 6, 7, 8}

		array, err := NewArray(storage, address, typeInfo)
		require.NoError(t, err)

		values := make([]Value, 0, arraySize)
		for i := uint64(0); i < arraySize; i++ {
			v := Uint64Value(i)
			values = append(values, v)
			err := array.Append(v)
			require.NoError(t, err)
		}

		r := newRand(t)

		v := NewStringValue(randStr(r, 1024))
		err = array.Insert(array.Count()+1, v)
		require.Equal(t, 1, errorCategorizationCount(err))

		var userError *UserError
		var indexOutOfBoundsError *IndexOutOfBoundsError
		require.ErrorAs(t, err, &userError)
		require.ErrorAs(t, err, &indexOutOfBoundsError)
		require.ErrorAs(t, userError, &indexOutOfBoundsError)

		verifyArray(t, storage, typeInfo, address, array, values, false)
	})
}

func TestArrayRemove(t *testing.T) {
	SetThreshold(256)
	defer SetThreshold(1024)

	t.Run("remove-first", func(t *testing.T) {

		const arraySize = 4096

		typeInfo := testTypeInfo{42}
		storage := newTestPersistentStorage(t)
		address := Address{1, 2, 3, 4, 5, 6, 7, 8}

		array, err := NewArray(storage, address, typeInfo)
		require.NoError(t, err)

		values := make([]Value, arraySize)
		for i := uint64(0); i < arraySize; i++ {
			v := Uint64Value(i)
			values[i] = v
			err := array.Append(v)
			require.NoError(t, err)
		}

		require.True(t, typeInfoComparator(typeInfo, array.Type()))
		require.Equal(t, address, array.Address())
		require.Equal(t, uint64(arraySize), array.Count())

		for i := uint64(0); i < arraySize; i++ {
			existingStorable, err := array.Remove(0)
			require.NoError(t, err)

			existingValue, err := existingStorable.StoredValue(array.Storage)
			require.NoError(t, err)

			valueEqual(t, typeInfoComparator, values[i], existingValue)

			if id, ok := existingStorable.(SlabIDStorable); ok {
				err = array.Storage.Remove(SlabID(id))
				require.NoError(t, err)
			}

			require.Equal(t, arraySize-i-1, array.Count())

			if i%256 == 0 {
				verifyArray(t, storage, typeInfo, address, array, values[i+1:], false)
			}
		}

		verifyEmptyArray(t, storage, typeInfo, address, array)
	})

	t.Run("remove-last", func(t *testing.T) {

		const arraySize = 4096

		typeInfo := testTypeInfo{42}
		storage := newTestPersistentStorage(t)
		address := Address{1, 2, 3, 4, 5, 6, 7, 8}

		array, err := NewArray(storage, address, typeInfo)
		require.NoError(t, err)

		values := make([]Value, arraySize)
		for i := uint64(0); i < arraySize; i++ {
			v := Uint64Value(i)
			values[i] = v
			err := array.Append(v)
			require.NoError(t, err)
		}

		require.True(t, typeInfoComparator(typeInfo, array.Type()))
		require.Equal(t, address, array.Address())
		require.Equal(t, uint64(arraySize), array.Count())

		for i := arraySize - 1; i >= 0; i-- {
			existingStorable, err := array.Remove(uint64(i))
			require.NoError(t, err)

			existingValue, err := existingStorable.StoredValue(array.Storage)
			require.NoError(t, err)

			valueEqual(t, typeInfoComparator, values[i], existingValue)

			if id, ok := existingStorable.(SlabIDStorable); ok {
				err = array.Storage.Remove(SlabID(id))
				require.NoError(t, err)
			}

			require.Equal(t, uint64(i), array.Count())

			if i%256 == 0 {
				verifyArray(t, storage, typeInfo, address, array, values[:i], false)
			}
		}

		verifyEmptyArray(t, storage, typeInfo, address, array)
	})

	t.Run("remove", func(t *testing.T) {

		const arraySize = 4096

		typeInfo := testTypeInfo{42}
		storage := newTestPersistentStorage(t)
		address := Address{1, 2, 3, 4, 5, 6, 7, 8}

		array, err := NewArray(storage, address, typeInfo)
		require.NoError(t, err)

		values := make([]Value, arraySize)
		for i := uint64(0); i < arraySize; i++ {
			v := Uint64Value(i)
			values[i] = v
			err := array.Append(v)
			require.NoError(t, err)
		}

		require.True(t, typeInfoComparator(typeInfo, array.Type()))
		require.Equal(t, address, array.Address())
		require.Equal(t, uint64(arraySize), array.Count())

		// Remove every other elements
		for i := uint64(0); i < arraySize/2; i++ {
			v := values[i]

			existingStorable, err := array.Remove(i)
			require.NoError(t, err)

			existingValue, err := existingStorable.StoredValue(array.Storage)
			require.NoError(t, err)

			valueEqual(t, typeInfoComparator, v, existingValue)

			if id, ok := existingStorable.(SlabIDStorable); ok {
				err = array.Storage.Remove(SlabID(id))
				require.NoError(t, err)
			}

			copy(values[i:], values[i+1:])
			values = values[:len(values)-1]

			require.Equal(t, uint64(len(values)), array.Count())

			if i%256 == 0 {
				verifyArray(t, storage, typeInfo, address, array, values, false)
			}
		}

		require.Equal(t, arraySize/2, len(values))

		verifyArray(t, storage, typeInfo, address, array, values, false)
	})

	t.Run("index out of bounds", func(t *testing.T) {

		const arraySize = 4096

		typeInfo := testTypeInfo{42}
		storage := newTestPersistentStorage(t)
		address := Address{1, 2, 3, 4, 5, 6, 7, 8}

		array, err := NewArray(storage, address, typeInfo)
		require.NoError(t, err)

		values := make([]Value, arraySize)
		for i := uint64(0); i < arraySize; i++ {
			v := Uint64Value(i)
			values[i] = v
			err := array.Append(v)
			require.NoError(t, err)
		}

		storable, err := array.Remove(array.Count())
		require.Nil(t, storable)
		require.Equal(t, 1, errorCategorizationCount(err))

		var userError *UserError
		var indexOutOfBounds *IndexOutOfBoundsError
		require.ErrorAs(t, err, &userError)
		require.ErrorAs(t, err, &indexOutOfBounds)
		require.ErrorAs(t, userError, &indexOutOfBounds)

		verifyArray(t, storage, typeInfo, address, array, values, false)
	})
}

func TestArrayIterate(t *testing.T) {

	t.Run("empty", func(t *testing.T) {
		typeInfo := testTypeInfo{42}
		storage := newTestPersistentStorage(t)
		address := Address{1, 2, 3, 4, 5, 6, 7, 8}

		array, err := NewArray(storage, address, typeInfo)
		require.NoError(t, err)

		i := uint64(0)
		err = array.Iterate(func(v Value) (bool, error) {
			i++
			return true, nil
		})
		require.NoError(t, err)
		require.Equal(t, uint64(0), i)
	})

	t.Run("append", func(t *testing.T) {
		SetThreshold(256)
		defer SetThreshold(1024)

		const arraySize = 4096

		typeInfo := testTypeInfo{42}
		storage := newTestPersistentStorage(t)
		address := Address{1, 2, 3, 4, 5, 6, 7, 8}

		array, err := NewArray(storage, address, typeInfo)
		require.NoError(t, err)

		for i := uint64(0); i < arraySize; i++ {
			err := array.Append(Uint64Value(i))
			require.NoError(t, err)
		}

		i := uint64(0)
		err = array.Iterate(func(v Value) (bool, error) {
			require.Equal(t, Uint64Value(i), v)
			i++
			return true, nil
		})
		require.NoError(t, err)
		require.Equal(t, uint64(arraySize), i)
	})

	t.Run("set", func(t *testing.T) {
		SetThreshold(256)
		defer SetThreshold(1024)

		const arraySize = 4096

		typeInfo := testTypeInfo{42}
		storage := newTestPersistentStorage(t)
		address := Address{1, 2, 3, 4, 5, 6, 7, 8}

		array, err := NewArray(storage, address, typeInfo)
		require.NoError(t, err)

		for i := uint64(0); i < arraySize; i++ {
			err := array.Append(Uint64Value(0))
			require.NoError(t, err)
		}

		for i := uint64(0); i < arraySize; i++ {
			existingStorable, err := array.Set(i, Uint64Value(i))
			require.NoError(t, err)

			existingValue, err := existingStorable.StoredValue(storage)
			require.NoError(t, err)
			require.Equal(t, Uint64Value(0), existingValue)
		}

		i := uint64(0)
		err = array.Iterate(func(v Value) (bool, error) {
			require.Equal(t, Uint64Value(i), v)
			i++
			return true, nil
		})
		require.NoError(t, err)
		require.Equal(t, uint64(arraySize), i)
	})

	t.Run("insert", func(t *testing.T) {
		SetThreshold(256)
		defer SetThreshold(1024)

		const arraySize = 4096

		typeInfo := testTypeInfo{42}
		storage := newTestPersistentStorage(t)
		address := Address{1, 2, 3, 4, 5, 6, 7, 8}

		array, err := NewArray(storage, address, typeInfo)
		require.NoError(t, err)

		for i := uint64(0); i < arraySize; i += 2 {
			err := array.Append(Uint64Value(i))
			require.NoError(t, err)
		}

		for i := uint64(1); i < arraySize; i += 2 {
			err := array.Insert(i, Uint64Value(i))
			require.NoError(t, err)
		}

		i := uint64(0)
		err = array.Iterate(func(v Value) (bool, error) {
			require.Equal(t, Uint64Value(i), v)
			i++
			return true, nil
		})
		require.NoError(t, err)
		require.Equal(t, uint64(arraySize), i)
	})

	t.Run("remove", func(t *testing.T) {
		SetThreshold(256)
		defer SetThreshold(1024)

		const arraySize = 4096

		typeInfo := testTypeInfo{42}
		storage := newTestPersistentStorage(t)
		address := Address{1, 2, 3, 4, 5, 6, 7, 8}

		array, err := NewArray(storage, address, typeInfo)
		require.NoError(t, err)

		for i := uint64(0); i < arraySize; i++ {
			err := array.Append(Uint64Value(i))
			require.NoError(t, err)
		}

		// Remove every other elements
		for i := uint64(0); i < array.Count(); i++ {
			storable, err := array.Remove(i)
			require.NoError(t, err)
			require.Equal(t, Uint64Value(i*2), storable)
		}

		i := uint64(0)
		j := uint64(1)
		err = array.Iterate(func(v Value) (bool, error) {
			require.Equal(t, Uint64Value(j), v)
			i++
			j += 2
			return true, nil
		})
		require.NoError(t, err)
		require.Equal(t, uint64(arraySize/2), i)
	})

	t.Run("stop", func(t *testing.T) {

		typeInfo := testTypeInfo{42}
		storage := newTestPersistentStorage(t)
		address := Address{1, 2, 3, 4, 5, 6, 7, 8}

		array, err := NewArray(storage, address, typeInfo)
		require.NoError(t, err)

		const count = 10
		for i := uint64(0); i < count; i++ {
			err := array.Append(Uint64Value(i))
			require.NoError(t, err)
		}

		i := 0
		err = array.Iterate(func(_ Value) (bool, error) {
			if i == count/2 {
				return false, nil
			}
			i++
			return true, nil
		})
		require.NoError(t, err)
		require.Equal(t, count/2, i)
	})

	t.Run("error", func(t *testing.T) {

		typeInfo := testTypeInfo{42}
		storage := newTestPersistentStorage(t)
		address := Address{1, 2, 3, 4, 5, 6, 7, 8}

		array, err := NewArray(storage, address, typeInfo)
		require.NoError(t, err)

		const count = 10
		for i := uint64(0); i < count; i++ {
			err := array.Append(Uint64Value(i))
			require.NoError(t, err)
		}

		testErr := errors.New("test")

		i := 0
		err = array.Iterate(func(_ Value) (bool, error) {
			if i == count/2 {
				return false, testErr
			}
			i++
			return true, nil
		})
		// err is testErr wrapped in ExternalError.
		require.Equal(t, 1, errorCategorizationCount(err))
		var externalError *ExternalError
		require.ErrorAs(t, err, &externalError)
		require.Equal(t, testErr, externalError.Unwrap())

		require.Equal(t, count/2, i)
	})
}

func testArrayIterateRange(t *testing.T, array *Array, values []Value) {
	var i uint64
	var err error
	var sliceOutOfBoundsError *SliceOutOfBoundsError
	var invalidSliceIndexError *InvalidSliceIndexError

	count := array.Count()

	// If startIndex > count, IterateRange returns SliceOutOfBoundsError
	err = array.IterateRange(count+1, count+1, func(v Value) (bool, error) {
		i++
		return true, nil
	})
	require.Equal(t, 1, errorCategorizationCount(err))

	var userError *UserError
	require.ErrorAs(t, err, &userError)
	require.ErrorAs(t, err, &sliceOutOfBoundsError)
	require.ErrorAs(t, userError, &sliceOutOfBoundsError)
	require.Equal(t, uint64(0), i)

	// If endIndex > count, IterateRange returns SliceOutOfBoundsError
	err = array.IterateRange(0, count+1, func(v Value) (bool, error) {
		i++
		return true, nil
	})
	require.Equal(t, 1, errorCategorizationCount(err))
	require.ErrorAs(t, err, &userError)
	require.ErrorAs(t, err, &sliceOutOfBoundsError)
	require.ErrorAs(t, userError, &sliceOutOfBoundsError)
	require.Equal(t, uint64(0), i)

	// If startIndex > endIndex, IterateRange returns InvalidSliceIndexError
	if count > 0 {
		err = array.IterateRange(1, 0, func(v Value) (bool, error) {
			i++
			return true, nil
		})
		require.Equal(t, 1, errorCategorizationCount(err))
		require.ErrorAs(t, err, &userError)
		require.ErrorAs(t, err, &invalidSliceIndexError)
		require.ErrorAs(t, userError, &invalidSliceIndexError)
		require.Equal(t, uint64(0), i)
	}

	// IterateRange returns no error and iteration function is called on sliced array
	for startIndex := uint64(0); startIndex <= count; startIndex++ {
		for endIndex := startIndex; endIndex <= count; endIndex++ {
			i = uint64(0)
			err = array.IterateRange(startIndex, endIndex, func(v Value) (bool, error) {
				valueEqual(t, typeInfoComparator, v, values[int(startIndex+i)])
				i++
				return true, nil
			})
			require.NoError(t, err)
			require.Equal(t, endIndex-startIndex, i)
		}
	}
}

func TestArrayIterateRange(t *testing.T) {
	typeInfo := testTypeInfo{42}
	address := Address{1, 2, 3, 4, 5, 6, 7, 8}

	t.Run("empty", func(t *testing.T) {
		storage := newTestPersistentStorage(t)

		array, err := NewArray(storage, address, typeInfo)
		require.NoError(t, err)

		testArrayIterateRange(t, array, []Value{})
	})

	t.Run("dataslab as root", func(t *testing.T) {
		const arraySize = 10

		storage := newTestPersistentStorage(t)

		array, err := NewArray(storage, address, typeInfo)
		require.NoError(t, err)

		values := make([]Value, arraySize)
		for i := uint64(0); i < arraySize; i++ {
			value := Uint64Value(i)
			values[i] = value
			err := array.Append(value)
			require.NoError(t, err)
		}

		testArrayIterateRange(t, array, values)
	})

	t.Run("metadataslab as root", func(t *testing.T) {
		SetThreshold(256)
		defer SetThreshold(1024)

		const arraySize = 1024

		storage := newTestPersistentStorage(t)

		array, err := NewArray(storage, address, typeInfo)
		require.NoError(t, err)

		values := make([]Value, arraySize)
		for i := uint64(0); i < arraySize; i++ {
			value := Uint64Value(i)
			values[i] = value
			err := array.Append(value)
			require.NoError(t, err)
		}

		testArrayIterateRange(t, array, values)
	})

	t.Run("stop", func(t *testing.T) {
		const arraySize = 10

		storage := newTestPersistentStorage(t)

		array, err := NewArray(storage, address, typeInfo)
		require.NoError(t, err)

		for i := uint64(0); i < arraySize; i++ {
			err := array.Append(Uint64Value(i))
			require.NoError(t, err)
		}

		i := uint64(0)
		startIndex := uint64(1)
		endIndex := uint64(5)
		count := endIndex - startIndex
		err = array.IterateRange(startIndex, endIndex, func(_ Value) (bool, error) {
			if i == count/2 {
				return false, nil
			}
			i++
			return true, nil
		})
		require.NoError(t, err)
		require.Equal(t, count/2, i)
	})

	t.Run("error", func(t *testing.T) {
		storage := newTestPersistentStorage(t)

		array, err := NewArray(storage, address, typeInfo)
		require.NoError(t, err)

		const arraySize = 10
		for i := uint64(0); i < arraySize; i++ {
			err := array.Append(Uint64Value(i))
			require.NoError(t, err)
		}

		testErr := errors.New("test")

		i := uint64(0)
		startIndex := uint64(1)
		endIndex := uint64(5)
		count := endIndex - startIndex
		err = array.IterateRange(startIndex, endIndex, func(_ Value) (bool, error) {
			if i == count/2 {
				return false, testErr
			}
			i++
			return true, nil
		})
		// err is testErr wrapped in ExternalError.
		require.Equal(t, 1, errorCategorizationCount(err))
		var externalError *ExternalError
		require.ErrorAs(t, err, &externalError)
		require.Equal(t, testErr, externalError.Unwrap())
		require.Equal(t, count/2, i)
	})
}

func TestArrayRootSlabID(t *testing.T) {
	SetThreshold(256)
	defer SetThreshold(1024)

	const arraySize = 4096

	typeInfo := testTypeInfo{42}
	storage := newTestPersistentStorage(t)
	address := Address{1, 2, 3, 4, 5, 6, 7, 8}

	array, err := NewArray(storage, address, typeInfo)
	require.NoError(t, err)

	savedRootID := array.SlabID()
	require.NotEqual(t, SlabIDUndefined, savedRootID)

	// Append elements
	for i := uint64(0); i < arraySize; i++ {
		err := array.Append(Uint64Value(i))
		require.NoError(t, err)
		require.Equal(t, savedRootID, array.SlabID())
	}

	require.True(t, typeInfoComparator(typeInfo, array.Type()))
	require.Equal(t, address, array.Address())
	require.Equal(t, uint64(arraySize), array.Count())

	// Remove elements
	for i := uint64(0); i < arraySize; i++ {
		storable, err := array.Remove(0)
		require.NoError(t, err)
		require.Equal(t, Uint64Value(i), storable)
		require.Equal(t, savedRootID, array.SlabID())
	}

	require.True(t, typeInfoComparator(typeInfo, array.Type()))
	require.Equal(t, address, array.Address())
	require.Equal(t, uint64(0), array.Count())
	require.Equal(t, savedRootID, array.SlabID())
}

func TestArraySetRandomValues(t *testing.T) {

	SetThreshold(256)
	defer SetThreshold(1024)

	const arraySize = 4096

	r := newRand(t)

	typeInfo := testTypeInfo{42}
	storage := newTestPersistentStorage(t)
	address := Address{1, 2, 3, 4, 5, 6, 7, 8}

	array, err := NewArray(storage, address, typeInfo)
	require.NoError(t, err)

	values := make([]Value, arraySize)
	for i := uint64(0); i < arraySize; i++ {
		v := Uint64Value(i)
		values[i] = v
		err := array.Append(v)
		require.NoError(t, err)
	}

	for i := uint64(0); i < arraySize; i++ {
		oldValue := values[i]
		newValue := randomValue(r, int(maxInlineArrayElementSize))
		values[i] = newValue

		existingStorable, err := array.Set(i, newValue)
		require.NoError(t, err)

		existingValue, err := existingStorable.StoredValue(storage)
		require.NoError(t, err)
		valueEqual(t, typeInfoComparator, oldValue, existingValue)
	}

	verifyArray(t, storage, typeInfo, address, array, values, false)
}

func TestArrayInsertRandomValues(t *testing.T) {

	SetThreshold(256)
	defer SetThreshold(1024)

	t.Run("insert-first", func(t *testing.T) {

		const arraySize = 4096

		r := newRand(t)

		typeInfo := testTypeInfo{42}
		storage := newTestPersistentStorage(t)
		address := Address{1, 2, 3, 4, 5, 6, 7, 8}

		array, err := NewArray(storage, address, typeInfo)
		require.NoError(t, err)

		values := make([]Value, arraySize)
		for i := uint64(0); i < arraySize; i++ {
			v := randomValue(r, int(maxInlineArrayElementSize))
			values[arraySize-i-1] = v

			err := array.Insert(0, v)
			require.NoError(t, err)
		}

		verifyArray(t, storage, typeInfo, address, array, values, false)
	})

	t.Run("insert-last", func(t *testing.T) {

		const arraySize = 4096

		r := newRand(t)

		typeInfo := testTypeInfo{42}
		storage := newTestPersistentStorage(t)
		address := Address{1, 2, 3, 4, 5, 6, 7, 8}

		array, err := NewArray(storage, address, typeInfo)
		require.NoError(t, err)

		values := make([]Value, arraySize)
		for i := uint64(0); i < arraySize; i++ {
			v := randomValue(r, int(maxInlineArrayElementSize))
			values[i] = v

			err := array.Insert(i, v)
			require.NoError(t, err)
		}

		verifyArray(t, storage, typeInfo, address, array, values, false)
	})

	t.Run("insert-random", func(t *testing.T) {

		const arraySize = 4096

		r := newRand(t)

		typeInfo := testTypeInfo{42}
		storage := newTestPersistentStorage(t)
		address := Address{1, 2, 3, 4, 5, 6, 7, 8}

		array, err := NewArray(storage, address, typeInfo)
		require.NoError(t, err)

		values := make([]Value, arraySize)
		for i := uint64(0); i < arraySize; i++ {
			k := r.Intn(int(i) + 1)
			v := randomValue(r, int(maxInlineArrayElementSize))

			copy(values[k+1:], values[k:])
			values[k] = v

			err := array.Insert(uint64(k), v)
			require.NoError(t, err)
		}

		verifyArray(t, storage, typeInfo, address, array, values, false)
	})
}

func TestArrayRemoveRandomValues(t *testing.T) {

	SetThreshold(256)
	defer SetThreshold(1024)

	const arraySize = 4096

	r := newRand(t)

	typeInfo := testTypeInfo{42}
	storage := newTestPersistentStorage(t)
	address := Address{1, 2, 3, 4, 5, 6, 7, 8}

	array, err := NewArray(storage, address, typeInfo)
	require.NoError(t, err)

	values := make([]Value, arraySize)
	// Insert n random values into array
	for i := uint64(0); i < arraySize; i++ {
		v := randomValue(r, int(maxInlineArrayElementSize))
		values[i] = v

		err := array.Insert(i, v)
		require.NoError(t, err)
	}

	verifyArray(t, storage, typeInfo, address, array, values, false)

	// Remove n elements at random index
	for i := uint64(0); i < arraySize; i++ {
		k := r.Intn(int(array.Count()))

		existingStorable, err := array.Remove(uint64(k))
		require.NoError(t, err)

		existingValue, err := existingStorable.StoredValue(storage)
		require.NoError(t, err)
		valueEqual(t, typeInfoComparator, values[k], existingValue)

		copy(values[k:], values[k+1:])
		values = values[:len(values)-1]

		if id, ok := existingStorable.(SlabIDStorable); ok {
			err = storage.Remove(SlabID(id))
			require.NoError(t, err)
		}
	}

	verifyEmptyArray(t, storage, typeInfo, address, array)
}

func testArrayAppendSetInsertRemoveRandomValues(
	t *testing.T,
	r *rand.Rand,
	storage *PersistentSlabStorage,
	typeInfo TypeInfo,
	address Address,
	opCount int,
) (*Array, []Value) {
	const (
		ArrayAppendOp = iota
		ArrayInsertOp
		ArraySetOp
		ArrayRemoveOp
		MaxArrayOp
	)

	array, err := NewArray(storage, address, typeInfo)
	require.NoError(t, err)

	values := make([]Value, 0, opCount)
	for i := 0; i < opCount; i++ {

		var nextOp int

		for {
			nextOp = r.Intn(MaxArrayOp)

			if array.Count() > 0 || (nextOp != ArrayRemoveOp && nextOp != ArraySetOp) {
				break
			}
		}

		switch nextOp {

		case ArrayAppendOp:
			v := randomValue(r, int(maxInlineArrayElementSize))
			values = append(values, v)

			err := array.Append(v)
			require.NoError(t, err)

		case ArraySetOp:
			k := r.Intn(int(array.Count()))
			v := randomValue(r, int(maxInlineArrayElementSize))

			oldV := values[k]

			values[k] = v

			existingStorable, err := array.Set(uint64(k), v)
			require.NoError(t, err)

			existingValue, err := existingStorable.StoredValue(storage)
			require.NoError(t, err)
			valueEqual(t, typeInfoComparator, oldV, existingValue)

			if id, ok := existingStorable.(SlabIDStorable); ok {
				err = storage.Remove(SlabID(id))
				require.NoError(t, err)
			}

		case ArrayInsertOp:
			k := r.Intn(int(array.Count() + 1))
			v := randomValue(r, int(maxInlineArrayElementSize))

			if k == int(array.Count()) {
				values = append(values, v)
			} else {
				values = append(values, nil)
				copy(values[k+1:], values[k:])
				values[k] = v
			}

			err := array.Insert(uint64(k), v)
			require.NoError(t, err)

		case ArrayRemoveOp:
			k := r.Intn(int(array.Count()))

			existingStorable, err := array.Remove(uint64(k))
			require.NoError(t, err)

			existingValue, err := existingStorable.StoredValue(storage)
			require.NoError(t, err)
			valueEqual(t, typeInfoComparator, values[k], existingValue)

			copy(values[k:], values[k+1:])
			values = values[:len(values)-1]

			if id, ok := existingStorable.(SlabIDStorable); ok {
				err = storage.Remove(SlabID(id))
				require.NoError(t, err)
			}
		}

		require.Equal(t, uint64(len(values)), array.Count())
		require.True(t, typeInfoComparator(typeInfo, array.Type()))
		require.Equal(t, address, array.Address())
	}

	return array, values
}

func TestArrayAppendSetInsertRemoveRandomValues(t *testing.T) {

	SetThreshold(256)
	defer SetThreshold(1024)

	const opCount = 4096

	r := newRand(t)

	typeInfo := testTypeInfo{42}
	storage := newTestPersistentStorage(t)
	address := Address{1, 2, 3, 4, 5, 6, 7, 8}

	array, values := testArrayAppendSetInsertRemoveRandomValues(t, r, storage, typeInfo, address, opCount)
	verifyArray(t, storage, typeInfo, address, array, values, false)
}

func TestArrayNestedArrayMap(t *testing.T) {

	SetThreshold(256)
	defer SetThreshold(1024)

	t.Run("small array", func(t *testing.T) {

		const arraySize = 4096

		nestedTypeInfo := testTypeInfo{43}
		storage := newTestPersistentStorage(t)
		address := Address{1, 2, 3, 4, 5, 6, 7, 8}

		// Create a list of arrays with 2 elements.
		nestedArrays := make([]Value, arraySize)
		for i := uint64(0); i < arraySize; i++ {
			nested, err := NewArray(storage, address, nestedTypeInfo)
			require.NoError(t, err)

			err = nested.Append(Uint64Value(i))
			require.NoError(t, err)

			require.True(t, nested.root.IsData())

			nestedArrays[i] = nested
		}

		typeInfo := testTypeInfo{42}

		array, err := NewArray(storage, address, typeInfo)
		require.NoError(t, err)

		for _, a := range nestedArrays {
			err := array.Append(a)
			require.NoError(t, err)
		}

		verifyArray(t, storage, typeInfo, address, array, nestedArrays, false)
	})

	t.Run("big array", func(t *testing.T) {

		const arraySize = 4096

		nestedTypeInfo := testTypeInfo{43}
		storage := newTestPersistentStorage(t)
		address := Address{1, 2, 3, 4, 5, 6, 7, 8}

		values := make([]Value, arraySize)
		for i := uint64(0); i < arraySize; i++ {
			nested, err := NewArray(storage, address, nestedTypeInfo)
			require.NoError(t, err)

			for i := uint64(0); i < 40; i++ {
				err := nested.Append(Uint64Value(math.MaxUint64))
				require.NoError(t, err)
			}

			require.False(t, nested.root.IsData())

			values[i] = nested
		}

		typeInfo := testTypeInfo{42}

		array, err := NewArray(storage, address, typeInfo)
		require.NoError(t, err)
		for _, a := range values {
			err := array.Append(a)
			require.NoError(t, err)
		}

		verifyArray(t, storage, typeInfo, address, array, values, true)
	})

	t.Run("small map", func(t *testing.T) {

		const arraySize = 4096

		nestedTypeInfo := testTypeInfo{43}

		storage := newTestPersistentStorage(t)

		address := Address{1, 2, 3, 4, 5, 6, 7, 8}

		nestedMaps := make([]Value, arraySize)
		for i := uint64(0); i < arraySize; i++ {
			nested, err := NewMap(storage, address, NewDefaultDigesterBuilder(), nestedTypeInfo)
			require.NoError(t, err)

			storable, err := nested.Set(compare, hashInputProvider, Uint64Value(i), Uint64Value(i*2))
			require.NoError(t, err)
			require.Nil(t, storable)

			require.True(t, nested.root.IsData())

			nestedMaps[i] = nested
		}

		typeInfo := testTypeInfo{42}

		array, err := NewArray(storage, address, typeInfo)
		require.NoError(t, err)

		for _, a := range nestedMaps {
			err := array.Append(a)
			require.NoError(t, err)
		}

		verifyArray(t, storage, typeInfo, address, array, nestedMaps, false)
	})

	t.Run("big map", func(t *testing.T) {

		const arraySize = 4096

		nestedTypeInfo := testTypeInfo{43}
		storage := newTestPersistentStorage(t)
		address := Address{1, 2, 3, 4, 5, 6, 7, 8}

		values := make([]Value, arraySize)
		for i := uint64(0); i < arraySize; i++ {
			nested, err := NewMap(storage, address, NewDefaultDigesterBuilder(), nestedTypeInfo)
			require.NoError(t, err)

			for i := uint64(0); i < 25; i++ {
				storable, err := nested.Set(compare, hashInputProvider, Uint64Value(i), Uint64Value(i*2))
				require.NoError(t, err)
				require.Nil(t, storable)
			}

			require.False(t, nested.root.IsData())

			values[i] = nested
		}

		typeInfo := testTypeInfo{42}

		array, err := NewArray(storage, address, typeInfo)
		require.NoError(t, err)
		for _, a := range values {
			err := array.Append(a)
			require.NoError(t, err)
		}

		verifyArray(t, storage, typeInfo, address, array, values, true)
	})
}

func TestArrayEncodeDecode(t *testing.T) {

	SetThreshold(256)
	defer SetThreshold(1024)

	t.Run("empty", func(t *testing.T) {
		typeInfo := testTypeInfo{42}
		storage := newTestBasicStorage(t)
		address := Address{1, 2, 3, 4, 5, 6, 7, 8}

		array, err := NewArray(storage, address, typeInfo)
		require.NoError(t, err)

		expectedData := []byte{
			// extra data
			// version
			0x00,
			// extra data flag
			0x80,
			// array of extra data
			0x81,
			// type info
			0x18, 0x2a,

			// version
			0x00,
			// array data slab flag
			0x80,
			// CBOR encoded array head (fixed size 3 byte)
			0x99, 0x00, 0x00,
		}

		slabData, err := storage.Encode()
		require.NoError(t, err)
		require.Equal(t, 1, len(slabData))
		require.Equal(t, expectedData, slabData[array.SlabID()])

		// Decode data to new storage
		storage2 := newTestPersistentStorageWithData(t, slabData)

		// Test new array from storage2
		array2, err := NewArrayWithRootID(storage2, array.SlabID())
		require.NoError(t, err)

		verifyEmptyArray(t, storage2, typeInfo, address, array2)
	})

	t.Run("dataslab as root", func(t *testing.T) {
		typeInfo := testTypeInfo{42}
		storage := newTestBasicStorage(t)
		address := Address{1, 2, 3, 4, 5, 6, 7, 8}

		array, err := NewArray(storage, address, typeInfo)
		require.NoError(t, err)

		v := Uint64Value(0)
		values := []Value{v}
		err = array.Append(v)
		require.NoError(t, err)

		expectedData := []byte{
			// extra data
			// version
			0x00,
			// extra data flag
			0x80,
			// array of extra data
			0x81,
			// type info
			0x18, 0x2a,

			// version
			0x00,
			// array data slab flag
			0x80,
			// CBOR encoded array head (fixed size 3 byte)
			0x99, 0x00, 0x01,
			// CBOR encoded array elements
			0xd8, 0xa4, 0x00,
		}

		slabData, err := storage.Encode()
		require.NoError(t, err)
		require.Equal(t, 1, len(slabData))
		require.Equal(t, expectedData, slabData[array.SlabID()])

		// Decode data to new storage
		storage2 := newTestPersistentStorageWithData(t, slabData)

		// Test new array from storage2
		array2, err := NewArrayWithRootID(storage2, array.SlabID())
		require.NoError(t, err)

		verifyArray(t, storage2, typeInfo, address, array2, values, false)
	})

	t.Run("has pointers", func(t *testing.T) {
		typeInfo := testTypeInfo{42}
		storage := newTestBasicStorage(t)
		address := Address{1, 2, 3, 4, 5, 6, 7, 8}

		array, err := NewArray(storage, address, typeInfo)
		require.NoError(t, err)

		const arraySize = 20
		values := make([]Value, arraySize)
		for i := uint64(0); i < arraySize-1; i++ {
			v := NewStringValue(strings.Repeat("a", 22))
			values[i] = v
			err := array.Append(v)
			require.NoError(t, err)
		}

		typeInfo2 := testTypeInfo{43}

		nestedArray, err := NewArray(storage, address, typeInfo2)
		require.NoError(t, err)

		err = nestedArray.Append(Uint64Value(0))
		require.NoError(t, err)

		values[arraySize-1] = nestedArray

		err = array.Append(nestedArray)
		require.NoError(t, err)

		require.Equal(t, uint64(arraySize), array.Count())
		require.Equal(t, uint64(1), nestedArray.Count())

		id1 := SlabID{address: address, index: SlabIndex{0, 0, 0, 0, 0, 0, 0, 1}}
		id2 := SlabID{address: address, index: SlabIndex{0, 0, 0, 0, 0, 0, 0, 2}}
		id3 := SlabID{address: address, index: SlabIndex{0, 0, 0, 0, 0, 0, 0, 3}}
		id4 := SlabID{address: address, index: SlabIndex{0, 0, 0, 0, 0, 0, 0, 4}}

		// Expected serialized slab data with slab id
		expected := map[SlabID][]byte{

			// (metadata slab) headers: [{id:2 size:228 count:9} {id:3 size:270 count:11} ]
			id1: {
				// extra data
				// version
				0x00,
				// extra data flag
				0x81,
				// array of extra data
				0x81,
				// type info
				0x18, 0x2a,

				// version
				0x00,
				// array meta data slab flag
				0x81,
				// child header count
				0x00, 0x02,
				// child header 1 (slab id, count, size)
				0x01, 0x02, 0x03, 0x04, 0x05, 0x06, 0x07, 0x08, 0x00, 0x00, 0x00, 0x00, 0x00, 0x00, 0x00, 0x02,
				0x00, 0x00, 0x00, 0x09,
				0x00, 0x00, 0x00, 0xe4,
				// child header 2
				0x01, 0x02, 0x03, 0x04, 0x05, 0x06, 0x07, 0x08, 0x00, 0x00, 0x00, 0x00, 0x00, 0x00, 0x00, 0x03,
				0x00, 0x00, 0x00, 0x0b,
				0x00, 0x00, 0x01, 0x0e,
			},

			// (data slab) next: 3, data: [aaaaaaaaaaaaaaaaaaaaaa ... aaaaaaaaaaaaaaaaaaaaaa]
			id2: {
				// version
				0x00,
				// array data slab flag
				0x00,
				// next slab id
				0x01, 0x02, 0x03, 0x04, 0x05, 0x06, 0x07, 0x08, 0x00, 0x00, 0x00, 0x00, 0x00, 0x00, 0x00, 0x03,
				// CBOR encoded array head (fixed size 3 byte)
				0x99, 0x00, 0x09,
				// CBOR encoded array elements
				0x76, 0x61, 0x61, 0x61, 0x61, 0x61, 0x61, 0x61, 0x61, 0x61, 0x61, 0x61, 0x61, 0x61, 0x61, 0x61, 0x61, 0x61, 0x61, 0x61, 0x61, 0x61, 0x61,
				0x76, 0x61, 0x61, 0x61, 0x61, 0x61, 0x61, 0x61, 0x61, 0x61, 0x61, 0x61, 0x61, 0x61, 0x61, 0x61, 0x61, 0x61, 0x61, 0x61, 0x61, 0x61, 0x61,
				0x76, 0x61, 0x61, 0x61, 0x61, 0x61, 0x61, 0x61, 0x61, 0x61, 0x61, 0x61, 0x61, 0x61, 0x61, 0x61, 0x61, 0x61, 0x61, 0x61, 0x61, 0x61, 0x61,
				0x76, 0x61, 0x61, 0x61, 0x61, 0x61, 0x61, 0x61, 0x61, 0x61, 0x61, 0x61, 0x61, 0x61, 0x61, 0x61, 0x61, 0x61, 0x61, 0x61, 0x61, 0x61, 0x61,
				0x76, 0x61, 0x61, 0x61, 0x61, 0x61, 0x61, 0x61, 0x61, 0x61, 0x61, 0x61, 0x61, 0x61, 0x61, 0x61, 0x61, 0x61, 0x61, 0x61, 0x61, 0x61, 0x61,
				0x76, 0x61, 0x61, 0x61, 0x61, 0x61, 0x61, 0x61, 0x61, 0x61, 0x61, 0x61, 0x61, 0x61, 0x61, 0x61, 0x61, 0x61, 0x61, 0x61, 0x61, 0x61, 0x61,
				0x76, 0x61, 0x61, 0x61, 0x61, 0x61, 0x61, 0x61, 0x61, 0x61, 0x61, 0x61, 0x61, 0x61, 0x61, 0x61, 0x61, 0x61, 0x61, 0x61, 0x61, 0x61, 0x61,
				0x76, 0x61, 0x61, 0x61, 0x61, 0x61, 0x61, 0x61, 0x61, 0x61, 0x61, 0x61, 0x61, 0x61, 0x61, 0x61, 0x61, 0x61, 0x61, 0x61, 0x61, 0x61, 0x61,
				0x76, 0x61, 0x61, 0x61, 0x61, 0x61, 0x61, 0x61, 0x61, 0x61, 0x61, 0x61, 0x61, 0x61, 0x61, 0x61, 0x61, 0x61, 0x61, 0x61, 0x61, 0x61, 0x61,
			},

			// (data slab) next: 0, data: [aaaaaaaaaaaaaaaaaaaaaa ... SlabID(...)]
			id3: {
				// version
				0x00,
				// array data slab flag
				0x40,
				// next slab id
				0x00, 0x00, 0x00, 0x00, 0x00, 0x00, 0x00, 0x00, 0x00, 0x00, 0x00, 0x00, 0x00, 0x00, 0x00, 0x00,
				// CBOR encoded array head (fixed size 3 byte)
				0x99, 0x00, 0x0b,
				// CBOR encoded array elements
				0x76, 0x61, 0x61, 0x61, 0x61, 0x61, 0x61, 0x61, 0x61, 0x61, 0x61, 0x61, 0x61, 0x61, 0x61, 0x61, 0x61, 0x61, 0x61, 0x61, 0x61, 0x61, 0x61,
				0x76, 0x61, 0x61, 0x61, 0x61, 0x61, 0x61, 0x61, 0x61, 0x61, 0x61, 0x61, 0x61, 0x61, 0x61, 0x61, 0x61, 0x61, 0x61, 0x61, 0x61, 0x61, 0x61,
				0x76, 0x61, 0x61, 0x61, 0x61, 0x61, 0x61, 0x61, 0x61, 0x61, 0x61, 0x61, 0x61, 0x61, 0x61, 0x61, 0x61, 0x61, 0x61, 0x61, 0x61, 0x61, 0x61,
				0x76, 0x61, 0x61, 0x61, 0x61, 0x61, 0x61, 0x61, 0x61, 0x61, 0x61, 0x61, 0x61, 0x61, 0x61, 0x61, 0x61, 0x61, 0x61, 0x61, 0x61, 0x61, 0x61,
				0x76, 0x61, 0x61, 0x61, 0x61, 0x61, 0x61, 0x61, 0x61, 0x61, 0x61, 0x61, 0x61, 0x61, 0x61, 0x61, 0x61, 0x61, 0x61, 0x61, 0x61, 0x61, 0x61,
				0x76, 0x61, 0x61, 0x61, 0x61, 0x61, 0x61, 0x61, 0x61, 0x61, 0x61, 0x61, 0x61, 0x61, 0x61, 0x61, 0x61, 0x61, 0x61, 0x61, 0x61, 0x61, 0x61,
				0x76, 0x61, 0x61, 0x61, 0x61, 0x61, 0x61, 0x61, 0x61, 0x61, 0x61, 0x61, 0x61, 0x61, 0x61, 0x61, 0x61, 0x61, 0x61, 0x61, 0x61, 0x61, 0x61,
				0x76, 0x61, 0x61, 0x61, 0x61, 0x61, 0x61, 0x61, 0x61, 0x61, 0x61, 0x61, 0x61, 0x61, 0x61, 0x61, 0x61, 0x61, 0x61, 0x61, 0x61, 0x61, 0x61,
				0x76, 0x61, 0x61, 0x61, 0x61, 0x61, 0x61, 0x61, 0x61, 0x61, 0x61, 0x61, 0x61, 0x61, 0x61, 0x61, 0x61, 0x61, 0x61, 0x61, 0x61, 0x61, 0x61,
				0x76, 0x61, 0x61, 0x61, 0x61, 0x61, 0x61, 0x61, 0x61, 0x61, 0x61, 0x61, 0x61, 0x61, 0x61, 0x61, 0x61, 0x61, 0x61, 0x61, 0x61, 0x61, 0x61,
				0xd8, 0xff, 0x50, 0x01, 0x02, 0x03, 0x04, 0x05, 0x06, 0x07, 0x08, 0x00, 0x00, 0x00, 0x00, 0x00, 0x00, 0x00, 0x04,
			},

			// (data slab) next: 0, data: [0]
			id4: {
				// extra data
				// version
				0x00,
				// extra data flag
				0x80,
				// array of extra data
				0x81,
				// type info
				0x18, 0x2b,

				// version
				0x00,
				// array data slab flag
				0x80,
				// CBOR encoded array head (fixed size 3 byte)
				0x99, 0x00, 0x01,
				// CBOR encoded array elements
				0xd8, 0xa4, 0x00,
			},
		}

		m, err := storage.Encode()
		require.NoError(t, err)
		require.Equal(t, len(expected), len(m))
		require.Equal(t, expected[id1], m[id1])
		require.Equal(t, expected[id2], m[id2])
		require.Equal(t, expected[id3], m[id3])
		require.Equal(t, expected[id4], m[id4])

		// Decode data to new storage
		storage2 := newTestPersistentStorageWithData(t, m)

		// Test new array from storage2
		array2, err := NewArrayWithRootID(storage2, array.SlabID())
		require.NoError(t, err)

		verifyArray(t, storage2, typeInfo, address, array2, values, false)
	})
}

func TestArrayEncodeDecodeRandomValues(t *testing.T) {

	SetThreshold(256)
	defer SetThreshold(1024)

	const opCount = 8192

	r := newRand(t)

	typeInfo := testTypeInfo{42}
	storage := newTestPersistentStorage(t)
	address := Address{1, 2, 3, 4, 5, 6, 7, 8}

	array, values := testArrayAppendSetInsertRemoveRandomValues(t, r, storage, typeInfo, address, opCount)

	verifyArray(t, storage, typeInfo, address, array, values, false)

	// Decode data to new storage
	storage2 := newTestPersistentStorageWithBaseStorage(t, storage.baseStorage)

	// Test new array from storage2
	array2, err := NewArrayWithRootID(storage2, array.SlabID())
	require.NoError(t, err)

	verifyArray(t, storage2, typeInfo, address, array2, values, false)
}

func TestEmptyArray(t *testing.T) {

	t.Parallel()

	typeInfo := testTypeInfo{42}
	address := Address{1, 2, 3, 4, 5, 6, 7, 8}
	storage := newTestBasicStorage(t)

	array, err := NewArray(storage, address, typeInfo)
	require.NoError(t, err)

	t.Run("get", func(t *testing.T) {
		s, err := array.Get(0)
		require.Equal(t, 1, errorCategorizationCount(err))
		var userError *UserError
		var indexOutOfBoundsError *IndexOutOfBoundsError
		require.ErrorAs(t, err, &userError)
		require.ErrorAs(t, err, &indexOutOfBoundsError)
		require.ErrorAs(t, userError, &indexOutOfBoundsError)
		require.Nil(t, s)
	})

	t.Run("set", func(t *testing.T) {
		s, err := array.Set(0, Uint64Value(0))
		require.Equal(t, 1, errorCategorizationCount(err))
		var userError *UserError
		var indexOutOfBoundsError *IndexOutOfBoundsError
		require.ErrorAs(t, err, &userError)
		require.ErrorAs(t, err, &indexOutOfBoundsError)
		require.ErrorAs(t, userError, &indexOutOfBoundsError)
		require.Nil(t, s)
	})

	t.Run("insert", func(t *testing.T) {
		err := array.Insert(1, Uint64Value(0))
		require.Equal(t, 1, errorCategorizationCount(err))
		var userError *UserError
		var indexOutOfBoundsError *IndexOutOfBoundsError
		require.ErrorAs(t, err, &userError)
		require.ErrorAs(t, err, &indexOutOfBoundsError)
		require.ErrorAs(t, userError, &indexOutOfBoundsError)
	})

	t.Run("remove", func(t *testing.T) {
		s, err := array.Remove(0)
		require.Equal(t, 1, errorCategorizationCount(err))
		var userError *UserError
		var indexOutOfBoundsError *IndexOutOfBoundsError
		require.ErrorAs(t, err, &userError)
		require.ErrorAs(t, err, &indexOutOfBoundsError)
		require.ErrorAs(t, userError, &indexOutOfBoundsError)
		require.Nil(t, s)
	})

	t.Run("iterate", func(t *testing.T) {
		i := uint64(0)
		err := array.Iterate(func(v Value) (bool, error) {
			i++
			return true, nil
		})
		require.NoError(t, err)
		require.Equal(t, uint64(0), i)
	})

	t.Run("count", func(t *testing.T) {
		count := array.Count()
		require.Equal(t, uint64(0), count)
	})

	t.Run("type", func(t *testing.T) {
		require.True(t, typeInfoComparator(typeInfo, array.Type()))
	})

	// TestArrayEncodeDecode/empty tests empty array encoding and decoding
}

func TestArrayStringElement(t *testing.T) {

	t.Parallel()

	t.Run("inline", func(t *testing.T) {

		const arraySize = 4096

		r := newRand(t)

		stringSize := int(maxInlineArrayElementSize - 3)

		values := make([]Value, arraySize)
		for i := uint64(0); i < arraySize; i++ {
			s := randStr(r, stringSize)
			values[i] = NewStringValue(s)
		}

		storage := newTestPersistentStorage(t)
		address := Address{1, 2, 3, 4, 5, 6, 7, 8}
		typeInfo := testTypeInfo{42}

		array, err := NewArray(storage, address, typeInfo)
		require.NoError(t, err)

		for i := uint64(0); i < arraySize; i++ {
			err := array.Append(values[i])
			require.NoError(t, err)
		}

		verifyArray(t, storage, typeInfo, address, array, values, false)

		stats, err := GetArrayStats(array)
		require.NoError(t, err)
		require.Equal(t, uint64(0), stats.StorableSlabCount)
	})

	t.Run("external slab", func(t *testing.T) {

		const arraySize = 4096

		r := newRand(t)

		stringSize := int(maxInlineArrayElementSize + 512)

		values := make([]Value, arraySize)
		for i := uint64(0); i < arraySize; i++ {
			s := randStr(r, stringSize)
			values[i] = NewStringValue(s)
		}

		storage := newTestPersistentStorage(t)
		address := Address{1, 2, 3, 4, 5, 6, 7, 8}
		typeInfo := testTypeInfo{42}

		array, err := NewArray(storage, address, typeInfo)
		require.NoError(t, err)

		for i := uint64(0); i < arraySize; i++ {
			err := array.Append(values[i])
			require.NoError(t, err)
		}

		verifyArray(t, storage, typeInfo, address, array, values, false)

		stats, err := GetArrayStats(array)
		require.NoError(t, err)
		require.Equal(t, uint64(arraySize), stats.StorableSlabCount)
	})
}

func TestArrayStoredValue(t *testing.T) {

	const arraySize = 4096

	typeInfo := testTypeInfo{42}
	address := Address{1, 2, 3, 4, 5, 6, 7, 8}
	storage := newTestPersistentStorage(t)

	array, err := NewArray(storage, address, typeInfo)
	require.NoError(t, err)

	values := make([]Value, arraySize)
	for i := uint64(0); i < arraySize; i++ {
		v := Uint64Value(i)
		values[i] = v
		err := array.Append(v)
		require.NoError(t, err)
	}

	rootID := array.SlabID()

	slabIterator, err := storage.SlabIterator()
	require.NoError(t, err)

	for {
		id, slab := slabIterator()

		if id == SlabIDUndefined {
			break
		}

		value, err := slab.StoredValue(storage)

		if id == rootID {
			require.NoError(t, err)

			array2, ok := value.(*Array)
			require.True(t, ok)

			verifyArray(t, storage, typeInfo, address, array2, values, false)
		} else {
			require.Equal(t, 1, errorCategorizationCount(err))
			var fatalError *FatalError
			var notValueError *NotValueError
			require.ErrorAs(t, err, &fatalError)
			require.ErrorAs(t, err, &notValueError)
			require.ErrorAs(t, fatalError, &notValueError)
			require.Nil(t, value)
		}
	}
}

func TestArrayPopIterate(t *testing.T) {

	t.Run("empty", func(t *testing.T) {
		typeInfo := testTypeInfo{42}
		storage := newTestPersistentStorage(t)
		address := Address{1, 2, 3, 4, 5, 6, 7, 8}

		array, err := NewArray(storage, address, typeInfo)
		require.NoError(t, err)

		i := uint64(0)
		err = array.PopIterate(func(v Storable) {
			i++
		})
		require.NoError(t, err)
		require.Equal(t, uint64(0), i)

		verifyEmptyArray(t, storage, typeInfo, address, array)
	})

	t.Run("root-dataslab", func(t *testing.T) {

		const arraySize = 10

		typeInfo := testTypeInfo{42}
		storage := newTestPersistentStorage(t)
		address := Address{1, 2, 3, 4, 5, 6, 7, 8}

		array, err := NewArray(storage, address, typeInfo)
		require.NoError(t, err)

		values := make([]Value, arraySize)
		for i := uint64(0); i < arraySize; i++ {
			v := Uint64Value(i)
			values[i] = v
			err := array.Append(v)
			require.NoError(t, err)
		}

		i := 0
		err = array.PopIterate(func(v Storable) {
			vv, err := v.StoredValue(storage)
			require.NoError(t, err)
			valueEqual(t, typeInfoComparator, values[arraySize-i-1], vv)
			i++
		})
		require.NoError(t, err)
		require.Equal(t, arraySize, i)

		verifyEmptyArray(t, storage, typeInfo, address, array)
	})

	t.Run("root-metaslab", func(t *testing.T) {
		SetThreshold(256)
		defer SetThreshold(1024)

		const arraySize = 4096

		typeInfo := testTypeInfo{42}
		storage := newTestPersistentStorage(t)
		address := Address{1, 2, 3, 4, 5, 6, 7, 8}

		array, err := NewArray(storage, address, typeInfo)
		require.NoError(t, err)

		values := make([]Value, arraySize)
		for i := uint64(0); i < arraySize; i++ {
			v := Uint64Value(i)
			values[i] = v
			err := array.Append(v)
			require.NoError(t, err)
		}

		i := 0
		err = array.PopIterate(func(v Storable) {
			vv, err := v.StoredValue(storage)
			require.NoError(t, err)
			valueEqual(t, typeInfoComparator, values[arraySize-i-1], vv)
			i++
		})
		require.NoError(t, err)
		require.Equal(t, arraySize, i)

		verifyEmptyArray(t, storage, typeInfo, address, array)
	})
}

func TestArrayFromBatchData(t *testing.T) {

	t.Run("empty", func(t *testing.T) {
		typeInfo := testTypeInfo{42}

		array, err := NewArray(
			newTestPersistentStorage(t),
			Address{1, 2, 3, 4, 5, 6, 7, 8},
			typeInfo)
		require.NoError(t, err)
		require.Equal(t, uint64(0), array.Count())

		iter, err := array.Iterator()
		require.NoError(t, err)

		// Create a new array with new storage, new address, and original array's elements.
		address := Address{2, 3, 4, 5, 6, 7, 8, 9}
		storage := newTestPersistentStorage(t)
		copied, err := NewArrayFromBatchData(
			storage,
			address,
			array.Type(),
			func() (Value, error) {
				return iter.Next()
			})
		require.NoError(t, err)
		require.NotEqual(t, copied.SlabID(), array.SlabID())

		verifyEmptyArray(t, storage, typeInfo, address, copied)
	})

	t.Run("root-dataslab", func(t *testing.T) {

		const arraySize = 10

		typeInfo := testTypeInfo{42}
		array, err := NewArray(
			newTestPersistentStorage(t),
			Address{1, 2, 3, 4, 5, 6, 7, 8},
			typeInfo)
		require.NoError(t, err)

		values := make([]Value, arraySize)
		for i := uint64(0); i < arraySize; i++ {
			v := Uint64Value(i)
			values[i] = v
			err := array.Append(v)
			require.NoError(t, err)
		}

		require.Equal(t, uint64(arraySize), array.Count())

		iter, err := array.Iterator()
		require.NoError(t, err)

		// Create a new array with new storage, new address, and original array's elements.
		address := Address{2, 3, 4, 5, 6, 7, 8, 9}
		storage := newTestPersistentStorage(t)
		copied, err := NewArrayFromBatchData(
			storage,
			address,
			array.Type(),
			func() (Value, error) {
				return iter.Next()
			})

		require.NoError(t, err)
		require.NotEqual(t, copied.SlabID(), array.SlabID())

		verifyArray(t, storage, typeInfo, address, copied, values, false)
	})

	t.Run("root-metaslab", func(t *testing.T) {
		SetThreshold(256)
		defer SetThreshold(1024)

		const arraySize = 4096

		typeInfo := testTypeInfo{42}

		array, err := NewArray(
			newTestPersistentStorage(t),
			Address{1, 2, 3, 4, 5, 6, 7, 8},
			typeInfo)
		require.NoError(t, err)

		values := make([]Value, arraySize)
		for i := uint64(0); i < arraySize; i++ {
			v := Uint64Value(i)
			values[i] = v
			err := array.Append(v)
			require.NoError(t, err)
		}

		require.Equal(t, uint64(arraySize), array.Count())

		iter, err := array.Iterator()
		require.NoError(t, err)

		address := Address{2, 3, 4, 5, 6, 7, 8, 9}
		storage := newTestPersistentStorage(t)
		copied, err := NewArrayFromBatchData(
			storage,
			address,
			array.Type(),
			func() (Value, error) {
				return iter.Next()
			})

		require.NoError(t, err)
		require.NotEqual(t, array.SlabID(), copied.SlabID())

		verifyArray(t, storage, typeInfo, address, copied, values, false)
	})

	t.Run("rebalance two data slabs", func(t *testing.T) {
		SetThreshold(256)
		defer SetThreshold(1024)

		typeInfo := testTypeInfo{42}

		array, err := NewArray(
			newTestPersistentStorage(t),
			Address{1, 2, 3, 4, 5, 6, 7, 8},
			typeInfo)
		require.NoError(t, err)

		var values []Value
		var v Value

		v = NewStringValue(strings.Repeat("a", int(maxInlineArrayElementSize-2)))
		values = append(values, v)

		err = array.Insert(0, v)
		require.NoError(t, err)

		for i := 0; i < 35; i++ {
			v = Uint64Value(i)
			values = append(values, v)

			err = array.Append(v)
			require.NoError(t, err)
		}

		require.Equal(t, uint64(36), array.Count())

		iter, err := array.Iterator()
		require.NoError(t, err)

		storage := newTestPersistentStorage(t)
		address := Address{2, 3, 4, 5, 6, 7, 8, 9}
		copied, err := NewArrayFromBatchData(
			storage,
			address,
			array.Type(),
			func() (Value, error) {
				return iter.Next()
			})

		require.NoError(t, err)
		require.NotEqual(t, array.SlabID(), copied.SlabID())

		verifyArray(t, storage, typeInfo, address, copied, values, false)
	})

	t.Run("merge two data slabs", func(t *testing.T) {
		SetThreshold(256)
		defer SetThreshold(1024)

		typeInfo := testTypeInfo{42}

		array, err := NewArray(
			newTestPersistentStorage(t),
			Address{1, 2, 3, 4, 5, 6, 7, 8},
			typeInfo)
		require.NoError(t, err)

		var values []Value
		var v Value
		for i := 0; i < 35; i++ {
			v = Uint64Value(i)
			values = append(values, v)
			err = array.Append(v)
			require.NoError(t, err)
		}

		v = NewStringValue(strings.Repeat("a", int(maxInlineArrayElementSize-2)))
		values = append(values, nil)
		copy(values[25+1:], values[25:])
		values[25] = v

		err = array.Insert(25, v)
		require.NoError(t, err)

		require.Equal(t, uint64(36), array.Count())

		iter, err := array.Iterator()
		require.NoError(t, err)

		storage := newTestPersistentStorage(t)
		address := Address{2, 3, 4, 5, 6, 7, 8, 9}
		copied, err := NewArrayFromBatchData(
			storage,
			address,
			array.Type(),
			func() (Value, error) {
				return iter.Next()
			})

		require.NoError(t, err)
		require.NotEqual(t, array.SlabID(), copied.SlabID())

		verifyArray(t, storage, typeInfo, address, copied, values, false)
	})

	t.Run("random", func(t *testing.T) {
		SetThreshold(256)
		defer SetThreshold(1024)

		const arraySize = 4096

		r := newRand(t)

		typeInfo := testTypeInfo{42}

		array, err := NewArray(
			newTestPersistentStorage(t),
			Address{1, 2, 3, 4, 5, 6, 7, 8},
			typeInfo)
		require.NoError(t, err)

		values := make([]Value, arraySize)
		for i := uint64(0); i < arraySize; i++ {
			v := randomValue(r, int(maxInlineArrayElementSize))
			values[i] = v

			err := array.Append(v)
			require.NoError(t, err)
		}

		require.Equal(t, uint64(arraySize), array.Count())

		iter, err := array.Iterator()
		require.NoError(t, err)

		storage := newTestPersistentStorage(t)

		address := Address{2, 3, 4, 5, 6, 7, 8, 9}
		copied, err := NewArrayFromBatchData(
			storage,
			address,
			array.Type(),
			func() (Value, error) {
				return iter.Next()
			})

		require.NoError(t, err)
		require.NotEqual(t, array.SlabID(), copied.SlabID())

		verifyArray(t, storage, typeInfo, address, copied, values, false)
	})

	t.Run("data slab too large", func(t *testing.T) {
		// Slab size must not exceed maxThreshold.
		// We cannot make this problem happen after Atree Issue #193
		// was fixed by PR #194 & PR #197. This test is to catch regressions.

		SetThreshold(256)
		defer SetThreshold(1024)

		r := newRand(t)

		typeInfo := testTypeInfo{42}
		array, err := NewArray(
			newTestPersistentStorage(t),
			Address{1, 2, 3, 4, 5, 6, 7, 8},
			typeInfo)
		require.NoError(t, err)

		var values []Value
		var v Value

		v = NewStringValue(randStr(r, int(maxInlineArrayElementSize-2)))
		values = append(values, v)
		err = array.Append(v)
		require.NoError(t, err)

		v = NewStringValue(randStr(r, int(maxInlineArrayElementSize-2)))
		values = append(values, v)
		err = array.Append(v)
		require.NoError(t, err)

		v = NewStringValue(randStr(r, int(maxInlineArrayElementSize-2)))
		values = append(values, v)
		err = array.Append(v)
		require.NoError(t, err)

		iter, err := array.Iterator()
		require.NoError(t, err)

		storage := newTestPersistentStorage(t)
		address := Address{2, 3, 4, 5, 6, 7, 8, 9}
		copied, err := NewArrayFromBatchData(
			storage,
			address,
			array.Type(),
			func() (Value, error) {
				return iter.Next()
			})

		require.NoError(t, err)
		require.NotEqual(t, array.SlabID(), copied.SlabID())

		verifyArray(t, storage, typeInfo, address, copied, values, false)
	})
}

func TestArrayNestedStorables(t *testing.T) {

	t.Parallel()

	typeInfo := testTypeInfo{42}

	const arraySize = 1024 * 4

	storage := newTestPersistentStorage(t)
	address := Address{1, 2, 3, 4, 5, 6, 7, 8}

	array, err := NewArray(storage, address, typeInfo)
	require.NoError(t, err)

	values := make([]Value, arraySize)
	for i := uint64(0); i < arraySize; i++ {
		s := strings.Repeat("a", int(i))
		v := SomeValue{Value: NewStringValue(s)}
		values[i] = v

		err := array.Append(v)
		require.NoError(t, err)
	}

	verifyArray(t, storage, typeInfo, address, array, values, true)
}

func TestArrayMaxInlineElement(t *testing.T) {
	t.Parallel()

	r := newRand(t)

	typeInfo := testTypeInfo{42}
	storage := newTestPersistentStorage(t)
	address := Address{1, 2, 3, 4, 5, 6, 7, 8}

	array, err := NewArray(storage, address, typeInfo)
	require.NoError(t, err)

	var values []Value
	for i := 0; i < 2; i++ {
		// String length is MaxInlineArrayElementSize - 3 to account for string encoding overhead.
		v := NewStringValue(randStr(r, int(maxInlineArrayElementSize-3)))
		values = append(values, v)

		err = array.Append(v)
		require.NoError(t, err)
	}

	require.True(t, array.root.IsData())

	// Size of root data slab with two elements of max inlined size is target slab size minus
	// slab id size (next slab id is omitted in root slab), and minus 1 byte
	// (for rounding when computing max inline array element size).
	require.Equal(t, targetThreshold-slabIDSize-1, uint64(array.root.Header().size))

	verifyArray(t, storage, typeInfo, address, array, values, false)
}

func TestArrayString(t *testing.T) {

	SetThreshold(256)
	defer SetThreshold(1024)

	t.Run("small", func(t *testing.T) {
		const arraySize = 6

		typeInfo := testTypeInfo{42}
		storage := newTestPersistentStorage(t)
		address := Address{1, 2, 3, 4, 5, 6, 7, 8}

		array, err := NewArray(storage, address, typeInfo)
		require.NoError(t, err)

		for i := uint64(0); i < arraySize; i++ {
			err := array.Append(Uint64Value(i))
			require.NoError(t, err)
		}

		want := `[0 1 2 3 4 5]`
		require.Equal(t, want, array.String())
	})

	t.Run("large", func(t *testing.T) {
		const arraySize = 120

		typeInfo := testTypeInfo{42}
		storage := newTestPersistentStorage(t)
		address := Address{1, 2, 3, 4, 5, 6, 7, 8}

		array, err := NewArray(storage, address, typeInfo)
		require.NoError(t, err)

		for i := uint64(0); i < arraySize; i++ {
			err := array.Append(Uint64Value(i))
			require.NoError(t, err)
		}

		want := `[0 1 2 3 4 5 6 7 8 9 10 11 12 13 14 15 16 17 18 19 20 21 22 23 24 25 26 27 28 29 30 31 32 33 34 35 36 37 38 39 40 41 42 43 44 45 46 47 48 49 50 51 52 53 54 55 56 57 58 59 60 61 62 63 64 65 66 67 68 69 70 71 72 73 74 75 76 77 78 79 80 81 82 83 84 85 86 87 88 89 90 91 92 93 94 95 96 97 98 99 100 101 102 103 104 105 106 107 108 109 110 111 112 113 114 115 116 117 118 119]`
		require.Equal(t, want, array.String())
	})
}

func TestArraySlabDump(t *testing.T) {
	SetThreshold(256)
	defer SetThreshold(1024)

	t.Run("small", func(t *testing.T) {
		const arraySize = 6

		typeInfo := testTypeInfo{42}
		storage := newTestPersistentStorage(t)
		address := Address{1, 2, 3, 4, 5, 6, 7, 8}

		array, err := NewArray(storage, address, typeInfo)
		require.NoError(t, err)

		for i := uint64(0); i < arraySize; i++ {
			err := array.Append(Uint64Value(i))
			require.NoError(t, err)
		}

		want := []string{
			"level 1, ArrayDataSlab id:0x102030405060708.1 size:23 count:6 elements: [0 1 2 3 4 5]",
		}
		dumps, err := DumpArraySlabs(array)
		require.NoError(t, err)
		require.Equal(t, want, dumps)
	})

	t.Run("large", func(t *testing.T) {
		const arraySize = 120

		typeInfo := testTypeInfo{42}
		storage := newTestPersistentStorage(t)
		address := Address{1, 2, 3, 4, 5, 6, 7, 8}

		array, err := NewArray(storage, address, typeInfo)
		require.NoError(t, err)

		for i := uint64(0); i < arraySize; i++ {
			err := array.Append(Uint64Value(i))
			require.NoError(t, err)
		}

		want := []string{
			"level 1, ArrayMetaDataSlab id:0x102030405060708.1 size:52 count:120 children: [{id:0x102030405060708.2 size:213 count:54} {id:0x102030405060708.3 size:285 count:66}]",
			"level 2, ArrayDataSlab id:0x102030405060708.2 size:213 count:54 elements: [0 1 2 3 4 5 6 7 8 9 10 11 12 13 14 15 16 17 18 19 20 21 22 23 24 25 26 27 28 29 30 31 32 33 34 35 36 37 38 39 40 41 42 43 44 45 46 47 48 49 50 51 52 53]",
			"level 2, ArrayDataSlab id:0x102030405060708.3 size:285 count:66 elements: [54 55 56 57 58 59 60 61 62 63 64 65 66 67 68 69 70 71 72 73 74 75 76 77 78 79 80 81 82 83 84 85 86 87 88 89 90 91 92 93 94 95 96 97 98 99 100 101 102 103 104 105 106 107 108 109 110 111 112 113 114 115 116 117 118 119]",
		}

		dumps, err := DumpArraySlabs(array)
		require.NoError(t, err)
		require.Equal(t, want, dumps)
	})

	t.Run("overflow", func(t *testing.T) {

		typeInfo := testTypeInfo{42}
		storage := newTestPersistentStorage(t)
		address := Address{1, 2, 3, 4, 5, 6, 7, 8}

		array, err := NewArray(storage, address, typeInfo)
		require.NoError(t, err)

		err = array.Append(NewStringValue(strings.Repeat("a", int(maxInlineArrayElementSize))))
		require.NoError(t, err)

		want := []string{
			"level 1, ArrayDataSlab id:0x102030405060708.1 size:24 count:1 elements: [SlabIDStorable({[1 2 3 4 5 6 7 8] [0 0 0 0 0 0 0 2]})]",
			"StorableSlab id:0x102030405060708.2 storable:aaaaaaaaaaaaaaaaaaaaaaaaaaaaaaaaaaaaaaaaaaaaaaaaaaaaaaaaaaaaaaaaaaaaaaaaaaaaaaaaaaaaaaaaaaaaaaaaaaaaaaaaaaaaaaaaaaaaa",
		}

		dumps, err := DumpArraySlabs(array)
		require.NoError(t, err)
		require.Equal(t, want, dumps)
	})
}

func errorCategorizationCount(err error) int {
	var fatalError *FatalError
	var userError *UserError
	var externalError *ExternalError

	count := 0
	if errors.As(err, &fatalError) {
		count++
	}
	if errors.As(err, &userError) {
		count++
	}
	if errors.As(err, &externalError) {
		count++
	}
	return count
}

<<<<<<< HEAD
func TestArrayLoadedValueIterator(t *testing.T) {

	SetThreshold(256)
	defer SetThreshold(1024)

	typeInfo := testTypeInfo{42}
	address := Address{1, 2, 3, 4, 5, 6, 7, 8}

	t.Run("empty", func(t *testing.T) {
		storage := newTestPersistentStorage(t)

		array, err := NewArray(storage, address, typeInfo)
		require.NoError(t, err)

		// parent array: 1 root data slab
		require.Equal(t, 1, len(storage.deltas))
		require.Equal(t, 0, getArrayMetaDataSlabCount(storage))

		verifyArrayLoadedElements(t, array, nil)
	})

	t.Run("root data slab with simple values", func(t *testing.T) {
		storage := newTestPersistentStorage(t)

		const arraySize = 3
		array, values := createArrayWithSimpleValues(t, storage, address, typeInfo, arraySize)

		// parent array: 1 root data slab
		require.Equal(t, 1, len(storage.deltas))
		require.Equal(t, 0, getArrayMetaDataSlabCount(storage))

		verifyArrayLoadedElements(t, array, values)
	})

	t.Run("root data slab with composite values", func(t *testing.T) {
		storage := newTestPersistentStorage(t)

		const arraySize = 3
		array, values := createArrayWithCompositeValues(t, storage, address, typeInfo, arraySize)

		// parent array: 1 root data slab
		// nested composite elements: 1 root data slab for each
		require.Equal(t, 1+arraySize, len(storage.deltas))
		require.Equal(t, 0, getArrayMetaDataSlabCount(storage))

		verifyArrayLoadedElements(t, array, values)
	})

	t.Run("root data slab with composite values, unload composite element from front to back", func(t *testing.T) {
		storage := newTestPersistentStorage(t)

		const arraySize = 3
		array, values := createArrayWithCompositeValues(t, storage, address, typeInfo, arraySize)

		// parent array: 1 root data slab
		// nested composite elements: 1 root data slab for each
		require.Equal(t, 1+arraySize, len(storage.deltas))
		require.Equal(t, 0, getArrayMetaDataSlabCount(storage))

		verifyArrayLoadedElements(t, array, values)

		// Unload composite element from front to back
		for i := 0; i < len(values); i++ {
			v := values[i]

			nestedArray, ok := v.(*Array)
			require.True(t, ok)

			err := storage.Remove(nestedArray.StorageID())
			require.NoError(t, err)

			expectedValues := values[i+1:]
			verifyArrayLoadedElements(t, array, expectedValues)
		}
	})

	t.Run("root data slab with composite values, unload composite element from back to front", func(t *testing.T) {
		storage := newTestPersistentStorage(t)

		const arraySize = 3
		array, values := createArrayWithCompositeValues(t, storage, address, typeInfo, arraySize)

		// parent array: 1 root data slab
		// nested composite elements: 1 root data slab for each
		require.Equal(t, 1+arraySize, len(storage.deltas))
		require.Equal(t, 0, getArrayMetaDataSlabCount(storage))

		verifyArrayLoadedElements(t, array, values)

		// Unload composite element from back to front
		for i := len(values) - 1; i >= 0; i-- {
			v := values[i]

			nestedArray, ok := v.(*Array)
			require.True(t, ok)

			err := storage.Remove(nestedArray.StorageID())
			require.NoError(t, err)

			expectedValues := values[:i]
			verifyArrayLoadedElements(t, array, expectedValues)
		}
	})

	t.Run("root data slab with composite values, unload composite element in the middle", func(t *testing.T) {
		storage := newTestPersistentStorage(t)

		const arraySize = 3
		array, values := createArrayWithCompositeValues(t, storage, address, typeInfo, arraySize)

		// parent array: 1 root data slab
		// nested composite elements: 1 root data slab for each
		require.Equal(t, 1+arraySize, len(storage.deltas))
		require.Equal(t, 0, getArrayMetaDataSlabCount(storage))

		verifyArrayLoadedElements(t, array, values)

		// Unload composite element in the middle
		unloadValueIndex := 1

		v := values[unloadValueIndex]

		nestedArray, ok := v.(*Array)
		require.True(t, ok)

		err := storage.Remove(nestedArray.StorageID())
		require.NoError(t, err)

		copy(values[unloadValueIndex:], values[unloadValueIndex+1:])
		values = values[:len(values)-1]

		verifyArrayLoadedElements(t, array, values)
	})

	t.Run("root data slab with composite values, unload composite elements during iteration", func(t *testing.T) {
		storage := newTestPersistentStorage(t)

		const arraySize = 3
		array, values := createArrayWithCompositeValues(t, storage, address, typeInfo, arraySize)

		// parent array: 1 root data slab
		// nested composite elements: 1 root data slab for each
		require.Equal(t, 1+arraySize, len(storage.deltas))
		require.Equal(t, 0, getArrayMetaDataSlabCount(storage))

		verifyArrayLoadedElements(t, array, values)

		i := 0
		err := array.IterateLoadedValues(func(v Value) (bool, error) {
			// At this point, iterator returned first element (v).

			// Remove all other nested composite elements (except first element) from storage.
			for _, value := range values[1:] {
				nestedArray, ok := value.(*Array)
				require.True(t, ok)

				err := storage.Remove(nestedArray.StorageID())
				require.NoError(t, err)
			}

			require.Equal(t, 0, i)
			valueEqual(t, typeInfoComparator, values[0], v)
			i++
			return true, nil
		})

		require.NoError(t, err)
		require.Equal(t, 1, i) // Only first element is iterated because other elements are remove during iteration.
	})

	t.Run("root data slab with simple and composite values, unload composite element", func(t *testing.T) {
		const arraySize = 3

		// Create an array with nested composite value at specified index
		for nestedCompositeIndex := 0; nestedCompositeIndex < arraySize; nestedCompositeIndex++ {
			storage := newTestPersistentStorage(t)

			array, values := createArrayWithSimpleAndCompositeValues(t, storage, address, typeInfo, arraySize, nestedCompositeIndex)

			// parent array: 1 root data slab
			// nested composite element: 1 root data slab
			require.Equal(t, 2, len(storage.deltas))
			require.Equal(t, 0, getArrayMetaDataSlabCount(storage))

			verifyArrayLoadedElements(t, array, values)

			// Unload composite element
			v := values[nestedCompositeIndex].(*Array)

			err := storage.Remove(v.StorageID())
			require.NoError(t, err)

			copy(values[nestedCompositeIndex:], values[nestedCompositeIndex+1:])
			values = values[:len(values)-1]

			verifyArrayLoadedElements(t, array, values)
		}
	})

	t.Run("root metadata slab with simple values", func(t *testing.T) {
		storage := newTestPersistentStorage(t)

		const arraySize = 20
		array, values := createArrayWithSimpleValues(t, storage, address, typeInfo, arraySize)

		// parent array: 1 root metadata slab, 2 data slabs
		require.Equal(t, 3, len(storage.deltas))
		require.Equal(t, 1, getArrayMetaDataSlabCount(storage))

		verifyArrayLoadedElements(t, array, values)
	})

	t.Run("root metadata slab with composite values", func(t *testing.T) {
		storage := newTestPersistentStorage(t)

		const arraySize = 20
		array, values := createArrayWithCompositeValues(t, storage, address, typeInfo, arraySize)

		// parent array: 1 root metadata slab, 2 data slabs
		// nested composite value element: 1 root data slab for each
		require.Equal(t, 3+arraySize, len(storage.deltas))
		require.Equal(t, 1, getArrayMetaDataSlabCount(storage))

		verifyArrayLoadedElements(t, array, values)
	})

	t.Run("root metadata slab with composite values, unload composite element from front to back", func(t *testing.T) {
		storage := newTestPersistentStorage(t)

		const arraySize = 20
		array, values := createArrayWithCompositeValues(t, storage, address, typeInfo, arraySize)

		// parent array: 1 root metadata slab, 2 data slabs
		// nested composite value element: 1 root data slab for each
		require.Equal(t, 3+arraySize, len(storage.deltas))
		require.Equal(t, 1, getArrayMetaDataSlabCount(storage))

		verifyArrayLoadedElements(t, array, values)

		// Unload composite element from front to back
		for i := 0; i < len(values); i++ {
			v := values[i]

			nestedArray, ok := v.(*Array)
			require.True(t, ok)

			err := storage.Remove(nestedArray.StorageID())
			require.NoError(t, err)

			expectedValues := values[i+1:]
			verifyArrayLoadedElements(t, array, expectedValues)
		}
	})

	t.Run("root metadata slab with composite values, unload composite element from back to front", func(t *testing.T) {
		storage := newTestPersistentStorage(t)

		const arraySize = 20
		array, values := createArrayWithCompositeValues(t, storage, address, typeInfo, arraySize)

		// parent array: 1 root metadata slab, 2 data slabs
		// nested composite value element: 1 root data slab for each
		require.Equal(t, 3+arraySize, len(storage.deltas))
		require.Equal(t, 1, getArrayMetaDataSlabCount(storage))

		verifyArrayLoadedElements(t, array, values)

		// Unload composite element from back to front
		for i := len(values) - 1; i >= 0; i-- {
			v := values[i]

			nestedArray, ok := v.(*Array)
			require.True(t, ok)

			err := storage.Remove(nestedArray.StorageID())
			require.NoError(t, err)

			expectedValues := values[:i]
			verifyArrayLoadedElements(t, array, expectedValues)
		}
	})

	t.Run("root metadata slab with composite values, unload composite element in the middle", func(t *testing.T) {
		storage := newTestPersistentStorage(t)

		const arraySize = 20
		array, values := createArrayWithCompositeValues(t, storage, address, typeInfo, arraySize)

		// parent array: 1 root metadata slab, 2 data slabs
		// nested composite value element: 1 root data slab for each
		require.Equal(t, 3+arraySize, len(storage.deltas))
		require.Equal(t, 1, getArrayMetaDataSlabCount(storage))

		verifyArrayLoadedElements(t, array, values)

		// Unload composite element in the middle
		for _, index := range []int{4, 14} {

			v := values[index]

			nestedArray, ok := v.(*Array)
			require.True(t, ok)

			err := storage.Remove(nestedArray.StorageID())
			require.NoError(t, err)

			copy(values[index:], values[index+1:])
			values = values[:len(values)-1]

			verifyArrayLoadedElements(t, array, values)
		}
	})

	t.Run("root metadata slab with simple and composite values, unload composite element", func(t *testing.T) {
		const arraySize = 20

		// Create an array with composite value at specified index.
		for nestedCompositeIndex := 0; nestedCompositeIndex < arraySize; nestedCompositeIndex++ {
			storage := newTestPersistentStorage(t)

			array, values := createArrayWithSimpleAndCompositeValues(t, storage, address, typeInfo, arraySize, nestedCompositeIndex)

			// parent array: 1 root metadata slab, 2 data slabs
			// nested composite value element: 1 root data slab for each
			require.Equal(t, 3+1, len(storage.deltas))
			require.Equal(t, 1, getArrayMetaDataSlabCount(storage))

			verifyArrayLoadedElements(t, array, values)

			// Unload composite value
			v := values[nestedCompositeIndex].(*Array)

			err := storage.Remove(v.StorageID())
			require.NoError(t, err)

			copy(values[nestedCompositeIndex:], values[nestedCompositeIndex+1:])
			values = values[:len(values)-1]

			verifyArrayLoadedElements(t, array, values)
		}
	})

	t.Run("root metadata slab, unload data slab from front to back", func(t *testing.T) {
		storage := newTestPersistentStorage(t)

		const arraySize = 30
		array, values := createArrayWithSimpleValues(t, storage, address, typeInfo, arraySize)

		// parent array (2 levels): 1 root metadata slab, 3 data slabs
		require.Equal(t, 4, len(storage.deltas))
		require.Equal(t, 1, getArrayMetaDataSlabCount(storage))

		verifyArrayLoadedElements(t, array, values)

		metaDataSlab, ok := array.root.(*ArrayMetaDataSlab)
		require.True(t, ok)

		// Unload data slabs from front to back
		for i := 0; i < len(metaDataSlab.childrenHeaders); i++ {

			childHeader := metaDataSlab.childrenHeaders[i]

			err := storage.Remove(childHeader.id)
			require.NoError(t, err)

			values = values[childHeader.count:]

			verifyArrayLoadedElements(t, array, values)
		}
	})

	t.Run("root metadata slab, unload data slab from back to front", func(t *testing.T) {
		storage := newTestPersistentStorage(t)

		const arraySize = 30
		array, values := createArrayWithSimpleValues(t, storage, address, typeInfo, arraySize)

		// parent array (2 levels): 1 root metadata slab, 3 data slabs
		require.Equal(t, 4, len(storage.deltas))
		require.Equal(t, 1, getArrayMetaDataSlabCount(storage))

		verifyArrayLoadedElements(t, array, values)

		metaDataSlab, ok := array.root.(*ArrayMetaDataSlab)
		require.True(t, ok)

		// Unload data slabs from back to front
		for i := len(metaDataSlab.childrenHeaders) - 1; i >= 0; i-- {

			childHeader := metaDataSlab.childrenHeaders[i]

			err := storage.Remove(childHeader.id)
			require.NoError(t, err)

			values = values[:len(values)-int(childHeader.count)]

			verifyArrayLoadedElements(t, array, values)
		}
	})

	t.Run("root metadata slab, unload data slab in the middle", func(t *testing.T) {
		storage := newTestPersistentStorage(t)

		const arraySize = 30
		array, values := createArrayWithSimpleValues(t, storage, address, typeInfo, arraySize)

		// parent array (2 levels): 1 root metadata slab, 3 data slabs
		require.Equal(t, 4, len(storage.deltas))
		require.Equal(t, 1, getArrayMetaDataSlabCount(storage))

		verifyArrayLoadedElements(t, array, values)

		metaDataSlab, ok := array.root.(*ArrayMetaDataSlab)
		require.True(t, ok)

		require.True(t, len(metaDataSlab.childrenHeaders) > 2)

		index := 1
		childHeader := metaDataSlab.childrenHeaders[index]

		err := storage.Remove(childHeader.id)
		require.NoError(t, err)

		copy(values[metaDataSlab.childrenCountSum[index-1]:], values[metaDataSlab.childrenCountSum[index]:])
		values = values[:array.Count()-uint64(childHeader.count)]

		verifyArrayLoadedElements(t, array, values)
	})

	t.Run("root metadata slab, unload non-root metadata slab from front to back", func(t *testing.T) {
		storage := newTestPersistentStorage(t)

		const arraySize = 200
		array, values := createArrayWithSimpleValues(t, storage, address, typeInfo, arraySize)

		// parent array (3 levels): 1 root metadata slab, 2 non-root metadata slabs, n data slabs
		require.Equal(t, 3, getArrayMetaDataSlabCount(storage))

		rootMetaDataSlab, ok := array.root.(*ArrayMetaDataSlab)
		require.True(t, ok)

		// Unload non-root metadata slabs from front to back
		for i := 0; i < len(rootMetaDataSlab.childrenHeaders); i++ {

			childHeader := rootMetaDataSlab.childrenHeaders[i]

			err := storage.Remove(childHeader.id)
			require.NoError(t, err)

			values = values[childHeader.count:]

			verifyArrayLoadedElements(t, array, values)
		}
	})

	t.Run("root metadata slab, unload non-root metadata slab from back to front", func(t *testing.T) {
		storage := newTestPersistentStorage(t)

		const arraySize = 200
		array, values := createArrayWithSimpleValues(t, storage, address, typeInfo, arraySize)

		// parent array (3 levels): 1 root metadata slab, 2 child metadata slabs, n data slabs
		require.Equal(t, 3, getArrayMetaDataSlabCount(storage))

		rootMetaDataSlab, ok := array.root.(*ArrayMetaDataSlab)
		require.True(t, ok)

		// Unload non-root metadata slabs from back to front
		for i := len(rootMetaDataSlab.childrenHeaders) - 1; i >= 0; i-- {

			childHeader := rootMetaDataSlab.childrenHeaders[i]

			err := storage.Remove(childHeader.id)
			require.NoError(t, err)

			values = values[childHeader.count:]

			verifyArrayLoadedElements(t, array, values)
		}
	})

	t.Run("root metadata slab with composite values, unload random composite value", func(t *testing.T) {

		storage := newTestPersistentStorage(t)

		const arraySize = 500
		array, values := createArrayWithCompositeValues(t, storage, address, typeInfo, arraySize)

		// parent array (3 levels): 1 root metadata slab, n non-root metadata slabs, n data slabs
		// nested composite elements: 1 root data slab for each
		require.True(t, len(storage.deltas) > 1+arraySize)
		require.True(t, getArrayMetaDataSlabCount(storage) > 1)

		verifyArrayLoadedElements(t, array, values)

		r := newRand(t)

		// Unload random composite element
		for len(values) > 0 {

			i := r.Intn(len(values))

			v := values[i]

			nestedArray, ok := v.(*Array)
			require.True(t, ok)

			err := storage.Remove(nestedArray.StorageID())
			require.NoError(t, err)

			copy(values[i:], values[i+1:])
			values = values[:len(values)-1]

			verifyArrayLoadedElements(t, array, values)
		}
	})

	t.Run("root metadata slab with composite values, unload random data slab", func(t *testing.T) {

		storage := newTestPersistentStorage(t)

		const arraySize = 500
		array, values := createArrayWithCompositeValues(t, storage, address, typeInfo, arraySize)

		// parent array (3 levels): 1 root metadata slab, n non-root metadata slabs, n data slabs
		// nested composite elements: 1 root data slab for each
		require.True(t, len(storage.deltas) > 1+arraySize)
		require.True(t, getArrayMetaDataSlabCount(storage) > 1)

		verifyArrayLoadedElements(t, array, values)

		rootMetaDataSlab, ok := array.root.(*ArrayMetaDataSlab)
		require.True(t, ok)

		type slabInfo struct {
			id         StorageID
			startIndex int
			count      int
		}

		count := 0
		var dataSlabInfos []*slabInfo
		for _, mheader := range rootMetaDataSlab.childrenHeaders {
			nonrootMetaDataSlab, ok := storage.deltas[mheader.id].(*ArrayMetaDataSlab)
			require.True(t, ok)

			for _, h := range nonrootMetaDataSlab.childrenHeaders {
				dataSlabInfo := &slabInfo{id: h.id, startIndex: count, count: int(h.count)}
				dataSlabInfos = append(dataSlabInfos, dataSlabInfo)
				count += int(h.count)
			}
		}

		r := newRand(t)

		// Unload random data slab.
		for len(dataSlabInfos) > 0 {
			indexToUnload := r.Intn(len(dataSlabInfos))

			slabInfoToUnload := dataSlabInfos[indexToUnload]

			// Update startIndex for all data slabs after indexToUnload.
			for i := indexToUnload + 1; i < len(dataSlabInfos); i++ {
				dataSlabInfos[i].startIndex -= slabInfoToUnload.count
			}

			// Remove slabInfo to be unloaded from dataSlabInfos.
			copy(dataSlabInfos[indexToUnload:], dataSlabInfos[indexToUnload+1:])
			dataSlabInfos = dataSlabInfos[:len(dataSlabInfos)-1]

			err := storage.Remove(slabInfoToUnload.id)
			require.NoError(t, err)

			copy(values[slabInfoToUnload.startIndex:], values[slabInfoToUnload.startIndex+slabInfoToUnload.count:])
			values = values[:len(values)-slabInfoToUnload.count]

			verifyArrayLoadedElements(t, array, values)
		}

		require.Equal(t, 0, len(values))
	})

	t.Run("root metadata slab with composite values, unload random slab", func(t *testing.T) {

		storage := newTestPersistentStorage(t)

		const arraySize = 500
		array, values := createArrayWithCompositeValues(t, storage, address, typeInfo, arraySize)

		// parent array (3 levels): 1 root metadata slab, n non-root metadata slabs, n data slabs
		// nested composite elements: 1 root data slab for each
		require.True(t, len(storage.deltas) > 1+arraySize)
		require.True(t, getArrayMetaDataSlabCount(storage) > 1)

		verifyArrayLoadedElements(t, array, values)

		type slabInfo struct {
			id         StorageID
			startIndex int
			count      int
			children   []*slabInfo
		}

		rootMetaDataSlab, ok := array.root.(*ArrayMetaDataSlab)
		require.True(t, ok)

		var dataSlabCount, metadataSlabCount int
		nonrootMetadataSlabInfos := make([]*slabInfo, len(rootMetaDataSlab.childrenHeaders))
		for i, mheader := range rootMetaDataSlab.childrenHeaders {

			nonrootMetadataSlabInfo := &slabInfo{
				id:         mheader.id,
				startIndex: metadataSlabCount,
				count:      int(mheader.count),
			}
			metadataSlabCount += int(mheader.count)

			nonrootMetadataSlab, ok := storage.deltas[mheader.id].(*ArrayMetaDataSlab)
			require.True(t, ok)

			children := make([]*slabInfo, len(nonrootMetadataSlab.childrenHeaders))
			for i, h := range nonrootMetadataSlab.childrenHeaders {
				children[i] = &slabInfo{
					id:         h.id,
					startIndex: dataSlabCount,
					count:      int(h.count),
				}
				dataSlabCount += int(h.count)
			}

			nonrootMetadataSlabInfo.children = children
			nonrootMetadataSlabInfos[i] = nonrootMetadataSlabInfo
		}

		r := newRand(t)

		const (
			metadataSlabType int = iota
			dataSlabType
			maxSlabType
		)

		for len(nonrootMetadataSlabInfos) > 0 {

			var slabInfoToBeRemoved *slabInfo
			var isLastSlab bool

			// Unload random metadata or data slab.
			switch r.Intn(maxSlabType) {

			case metadataSlabType:
				// Unload metadata slab at random index.
				metadataSlabIndex := r.Intn(len(nonrootMetadataSlabInfos))

				isLastSlab = metadataSlabIndex == len(nonrootMetadataSlabInfos)-1

				slabInfoToBeRemoved = nonrootMetadataSlabInfos[metadataSlabIndex]

				count := slabInfoToBeRemoved.count

				// Update startIndex for subsequence metadata and data slabs.
				for i := metadataSlabIndex + 1; i < len(nonrootMetadataSlabInfos); i++ {
					nonrootMetadataSlabInfos[i].startIndex -= count

					for j := 0; j < len(nonrootMetadataSlabInfos[i].children); j++ {
						nonrootMetadataSlabInfos[i].children[j].startIndex -= count
					}
				}

				copy(nonrootMetadataSlabInfos[metadataSlabIndex:], nonrootMetadataSlabInfos[metadataSlabIndex+1:])
				nonrootMetadataSlabInfos = nonrootMetadataSlabInfos[:len(nonrootMetadataSlabInfos)-1]

			case dataSlabType:
				// Unload data slab at randome index.
				metadataSlabIndex := r.Intn(len(nonrootMetadataSlabInfos))

				metaSlabInfo := nonrootMetadataSlabInfos[metadataSlabIndex]

				dataSlabIndex := r.Intn(len(metaSlabInfo.children))

				slabInfoToBeRemoved = metaSlabInfo.children[dataSlabIndex]

				isLastSlab = (metadataSlabIndex == len(nonrootMetadataSlabInfos)-1) &&
					(dataSlabIndex == len(metaSlabInfo.children)-1)

				count := slabInfoToBeRemoved.count

				// Update startIndex for subsequence data slabs.
				for i := dataSlabIndex + 1; i < len(metaSlabInfo.children); i++ {
					metaSlabInfo.children[i].startIndex -= count
				}

				copy(metaSlabInfo.children[dataSlabIndex:], metaSlabInfo.children[dataSlabIndex+1:])
				metaSlabInfo.children = metaSlabInfo.children[:len(metaSlabInfo.children)-1]

				metaSlabInfo.count -= count

				// Update startIndex for all subsequence metadata slabs.
				for i := metadataSlabIndex + 1; i < len(nonrootMetadataSlabInfos); i++ {
					nonrootMetadataSlabInfos[i].startIndex -= count

					for j := 0; j < len(nonrootMetadataSlabInfos[i].children); j++ {
						nonrootMetadataSlabInfos[i].children[j].startIndex -= count
					}
				}

				if len(metaSlabInfo.children) == 0 {
					copy(nonrootMetadataSlabInfos[metadataSlabIndex:], nonrootMetadataSlabInfos[metadataSlabIndex+1:])
					nonrootMetadataSlabInfos = nonrootMetadataSlabInfos[:len(nonrootMetadataSlabInfos)-1]
				}
			}

			err := storage.Remove(slabInfoToBeRemoved.id)
			require.NoError(t, err)

			if isLastSlab {
				values = values[:slabInfoToBeRemoved.startIndex]
			} else {
				copy(values[slabInfoToBeRemoved.startIndex:], values[slabInfoToBeRemoved.startIndex+slabInfoToBeRemoved.count:])
				values = values[:len(values)-slabInfoToBeRemoved.count]
			}

			verifyArrayLoadedElements(t, array, values)
		}

		require.Equal(t, 0, len(values))
	})
}

func createArrayWithSimpleValues(
	t *testing.T,
	storage SlabStorage,
	address Address,
	typeInfo TypeInfo,
	arraySize int,
) (*Array, []Value) {

	// Create parent array
	array, err := NewArray(storage, address, typeInfo)
	require.NoError(t, err)

	values := make([]Value, arraySize)
	r := rune('a')
	for i := 0; i < arraySize; i++ {
		values[i] = NewStringValue(strings.Repeat(string(r), 20))

		err := array.Append(values[i])
		require.NoError(t, err)
	}

	return array, values
}

func createArrayWithCompositeValues(
	t *testing.T,
	storage SlabStorage,
	address Address,
	typeInfo TypeInfo,
	arraySize int,
) (*Array, []Value) {

	// Create parent array
	array, err := NewArray(storage, address, typeInfo)
	require.NoError(t, err)

	expectedValues := make([]Value, arraySize)
	for i := 0; i < arraySize; i++ {
		// Create nested array
		nested, err := NewArray(storage, address, typeInfo)
		require.NoError(t, err)

		err = nested.Append(Uint64Value(i))
		require.NoError(t, err)

		expectedValues[i] = nested

		// Append nested array to parent
		err = array.Append(nested)
		require.NoError(t, err)
	}

	return array, expectedValues
}

func createArrayWithSimpleAndCompositeValues(
	t *testing.T,
	storage SlabStorage,
	address Address,
	typeInfo TypeInfo,
	arraySize int,
	compositeValueIndex int,
) (*Array, []Value) {
	require.True(t, compositeValueIndex < arraySize)

	array, err := NewArray(storage, address, typeInfo)
	require.NoError(t, err)

	values := make([]Value, arraySize)
	r := 'a'
	for i := 0; i < arraySize; i++ {

		if compositeValueIndex == i {
			// Create nested array with one element
			a, err := NewArray(storage, address, typeInfo)
			require.NoError(t, err)

			err = a.Append(Uint64Value(i))
			require.NoError(t, err)

			values[i] = a
		} else {
			values[i] = NewStringValue(strings.Repeat(string(r), 20))
			r++
		}

		err = array.Append(values[i])
		require.NoError(t, err)
	}

	return array, values
}

func verifyArrayLoadedElements(t *testing.T, array *Array, expectedValues []Value) {
	i := 0
	err := array.IterateLoadedValues(func(v Value) (bool, error) {
		require.True(t, i < len(expectedValues))
		valueEqual(t, typeInfoComparator, expectedValues[i], v)
		i++
		return true, nil
	})
	require.NoError(t, err)
	require.Equal(t, len(expectedValues), i)
}

func getArrayMetaDataSlabCount(storage *PersistentSlabStorage) int {
	var counter int
	for _, slab := range storage.deltas {
		if _, ok := slab.(*ArrayMetaDataSlab); ok {
			counter++
		}
	}
	return counter
=======
func TestArrayID(t *testing.T) {
	typeInfo := testTypeInfo{42}
	storage := newTestPersistentStorage(t)
	address := Address{1, 2, 3, 4, 5, 6, 7, 8}

	array, err := NewArray(storage, address, typeInfo)
	require.NoError(t, err)

	sid := array.SlabID()
	id := array.ValueID()

	require.Equal(t, sid.address[:], id[:8])
	require.Equal(t, sid.index[:], id[8:])
>>>>>>> 78f99799
}<|MERGE_RESOLUTION|>--- conflicted
+++ resolved
@@ -2590,7 +2590,6 @@
 	return count
 }
 
-<<<<<<< HEAD
 func TestArrayLoadedValueIterator(t *testing.T) {
 
 	SetThreshold(256)
@@ -2659,7 +2658,7 @@
 			nestedArray, ok := v.(*Array)
 			require.True(t, ok)
 
-			err := storage.Remove(nestedArray.StorageID())
+			err := storage.Remove(nestedArray.SlabID())
 			require.NoError(t, err)
 
 			expectedValues := values[i+1:]
@@ -2687,7 +2686,7 @@
 			nestedArray, ok := v.(*Array)
 			require.True(t, ok)
 
-			err := storage.Remove(nestedArray.StorageID())
+			err := storage.Remove(nestedArray.SlabID())
 			require.NoError(t, err)
 
 			expectedValues := values[:i]
@@ -2716,7 +2715,7 @@
 		nestedArray, ok := v.(*Array)
 		require.True(t, ok)
 
-		err := storage.Remove(nestedArray.StorageID())
+		err := storage.Remove(nestedArray.SlabID())
 		require.NoError(t, err)
 
 		copy(values[unloadValueIndex:], values[unloadValueIndex+1:])
@@ -2747,7 +2746,7 @@
 				nestedArray, ok := value.(*Array)
 				require.True(t, ok)
 
-				err := storage.Remove(nestedArray.StorageID())
+				err := storage.Remove(nestedArray.SlabID())
 				require.NoError(t, err)
 			}
 
@@ -2780,7 +2779,7 @@
 			// Unload composite element
 			v := values[nestedCompositeIndex].(*Array)
 
-			err := storage.Remove(v.StorageID())
+			err := storage.Remove(v.SlabID())
 			require.NoError(t, err)
 
 			copy(values[nestedCompositeIndex:], values[nestedCompositeIndex+1:])
@@ -2837,7 +2836,7 @@
 			nestedArray, ok := v.(*Array)
 			require.True(t, ok)
 
-			err := storage.Remove(nestedArray.StorageID())
+			err := storage.Remove(nestedArray.SlabID())
 			require.NoError(t, err)
 
 			expectedValues := values[i+1:]
@@ -2865,7 +2864,7 @@
 			nestedArray, ok := v.(*Array)
 			require.True(t, ok)
 
-			err := storage.Remove(nestedArray.StorageID())
+			err := storage.Remove(nestedArray.SlabID())
 			require.NoError(t, err)
 
 			expectedValues := values[:i]
@@ -2894,7 +2893,7 @@
 			nestedArray, ok := v.(*Array)
 			require.True(t, ok)
 
-			err := storage.Remove(nestedArray.StorageID())
+			err := storage.Remove(nestedArray.SlabID())
 			require.NoError(t, err)
 
 			copy(values[index:], values[index+1:])
@@ -2923,7 +2922,7 @@
 			// Unload composite value
 			v := values[nestedCompositeIndex].(*Array)
 
-			err := storage.Remove(v.StorageID())
+			err := storage.Remove(v.SlabID())
 			require.NoError(t, err)
 
 			copy(values[nestedCompositeIndex:], values[nestedCompositeIndex+1:])
@@ -2953,7 +2952,7 @@
 
 			childHeader := metaDataSlab.childrenHeaders[i]
 
-			err := storage.Remove(childHeader.id)
+			err := storage.Remove(childHeader.slabID)
 			require.NoError(t, err)
 
 			values = values[childHeader.count:]
@@ -2982,7 +2981,7 @@
 
 			childHeader := metaDataSlab.childrenHeaders[i]
 
-			err := storage.Remove(childHeader.id)
+			err := storage.Remove(childHeader.slabID)
 			require.NoError(t, err)
 
 			values = values[:len(values)-int(childHeader.count)]
@@ -3011,7 +3010,7 @@
 		index := 1
 		childHeader := metaDataSlab.childrenHeaders[index]
 
-		err := storage.Remove(childHeader.id)
+		err := storage.Remove(childHeader.slabID)
 		require.NoError(t, err)
 
 		copy(values[metaDataSlab.childrenCountSum[index-1]:], values[metaDataSlab.childrenCountSum[index]:])
@@ -3037,7 +3036,7 @@
 
 			childHeader := rootMetaDataSlab.childrenHeaders[i]
 
-			err := storage.Remove(childHeader.id)
+			err := storage.Remove(childHeader.slabID)
 			require.NoError(t, err)
 
 			values = values[childHeader.count:]
@@ -3063,7 +3062,7 @@
 
 			childHeader := rootMetaDataSlab.childrenHeaders[i]
 
-			err := storage.Remove(childHeader.id)
+			err := storage.Remove(childHeader.slabID)
 			require.NoError(t, err)
 
 			values = values[childHeader.count:]
@@ -3098,7 +3097,7 @@
 			nestedArray, ok := v.(*Array)
 			require.True(t, ok)
 
-			err := storage.Remove(nestedArray.StorageID())
+			err := storage.Remove(nestedArray.SlabID())
 			require.NoError(t, err)
 
 			copy(values[i:], values[i+1:])
@@ -3126,7 +3125,7 @@
 		require.True(t, ok)
 
 		type slabInfo struct {
-			id         StorageID
+			id         SlabID
 			startIndex int
 			count      int
 		}
@@ -3134,11 +3133,11 @@
 		count := 0
 		var dataSlabInfos []*slabInfo
 		for _, mheader := range rootMetaDataSlab.childrenHeaders {
-			nonrootMetaDataSlab, ok := storage.deltas[mheader.id].(*ArrayMetaDataSlab)
+			nonrootMetaDataSlab, ok := storage.deltas[mheader.slabID].(*ArrayMetaDataSlab)
 			require.True(t, ok)
 
 			for _, h := range nonrootMetaDataSlab.childrenHeaders {
-				dataSlabInfo := &slabInfo{id: h.id, startIndex: count, count: int(h.count)}
+				dataSlabInfo := &slabInfo{id: h.slabID, startIndex: count, count: int(h.count)}
 				dataSlabInfos = append(dataSlabInfos, dataSlabInfo)
 				count += int(h.count)
 			}
@@ -3188,7 +3187,7 @@
 		verifyArrayLoadedElements(t, array, values)
 
 		type slabInfo struct {
-			id         StorageID
+			id         SlabID
 			startIndex int
 			count      int
 			children   []*slabInfo
@@ -3202,19 +3201,19 @@
 		for i, mheader := range rootMetaDataSlab.childrenHeaders {
 
 			nonrootMetadataSlabInfo := &slabInfo{
-				id:         mheader.id,
+				id:         mheader.slabID,
 				startIndex: metadataSlabCount,
 				count:      int(mheader.count),
 			}
 			metadataSlabCount += int(mheader.count)
 
-			nonrootMetadataSlab, ok := storage.deltas[mheader.id].(*ArrayMetaDataSlab)
+			nonrootMetadataSlab, ok := storage.deltas[mheader.slabID].(*ArrayMetaDataSlab)
 			require.True(t, ok)
 
 			children := make([]*slabInfo, len(nonrootMetadataSlab.childrenHeaders))
 			for i, h := range nonrootMetadataSlab.childrenHeaders {
 				children[i] = &slabInfo{
-					id:         h.id,
+					id:         h.slabID,
 					startIndex: dataSlabCount,
 					count:      int(h.count),
 				}
@@ -3433,7 +3432,8 @@
 		}
 	}
 	return counter
-=======
+}
+
 func TestArrayID(t *testing.T) {
 	typeInfo := testTypeInfo{42}
 	storage := newTestPersistentStorage(t)
@@ -3447,5 +3447,4 @@
 
 	require.Equal(t, sid.address[:], id[:8])
 	require.Equal(t, sid.index[:], id[8:])
->>>>>>> 78f99799
 }
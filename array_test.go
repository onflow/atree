--- conflicted
+++ resolved
@@ -4838,16 +4838,10 @@
 			require.NoError(t, err)
 		}
 
-<<<<<<< HEAD
-		v = test_utils.NewStringValue(strings.Repeat("a", int(atree.MaxInlineArrayElementSize()-2))) //nolint:gosec // integer overflow conversions (e.g. uint64 -> int (G115), etc.) are OK for tests
+
+		v = test_utils.NewStringValue(strings.Repeat("a", int(atree.MaxInlineArrayElementSize()-2)))
 
 		expectedValues = slices.Insert[[]atree.Value, atree.Value](expectedValues, 25, v)
-=======
-		v = test_utils.NewStringValue(strings.Repeat("a", int(atree.MaxInlineArrayElementSize()-2)))
-		expectedValues = append(expectedValues, nil)
-		copy(expectedValues[25+1:], expectedValues[25:])
-		expectedValues[25] = v
->>>>>>> ee511f0b
 
 		err = array.Insert(25, v)
 		require.NoError(t, err)

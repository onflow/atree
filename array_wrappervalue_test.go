--- conflicted
+++ resolved
@@ -87,15 +87,9 @@
 	}
 }
 
-<<<<<<< HEAD
 var newRandomUint64ValueFunc = func() newValueFunc {
 	return func(r *rand.Rand, _ atree.SlabStorage) (value atree.Value, expected atree.Value) {
-		v := test_utils.Uint64Value(r.Intn(1844674407370955161))
-=======
-var newRandomUint64ValueFunc = func(r *rand.Rand) newValueFunc {
-	return func(atree.SlabStorage) (value atree.Value, expected atree.Value) {
 		v := testutils.Uint64Value(r.Intn(1844674407370955161))
->>>>>>> 458f1d63
 		return v, v
 	}
 }
@@ -1838,13 +1832,8 @@
 	typeInfo := testutils.NewSimpleTypeInfo(42)
 
 	newElementFuncs := []newValueFunc{
-<<<<<<< HEAD
-		// test_utils.SomeValue(uint64)
+		// testutils.SomeValue(uint64)
 		newWrapperValueFunc(1, newRandomUint64ValueFunc()),
-=======
-		// testutils.SomeValue(uint64)
-		newWrapperValueFunc(1, newRandomUint64ValueFunc(r)),
->>>>>>> 458f1d63
 
 		// testutils.SomeValue([testutils.SomeValue(uint64)])
 		newWrapperValueFunc(

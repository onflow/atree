/*
 * Copyright 2021 Dapper Labs, Inc.  All rights reserved.
 */

package atree

import (
	"encoding/binary"
	"errors"
	"fmt"

	"github.com/fxamacker/cbor/v2"
)

const (
	basicArrayDataSlabPrefixSize = 1 + 8
)

type BasicArrayDataSlab struct {
	header   ArraySlabHeader
	elements []Storable
}

func (a *BasicArrayDataSlab) StoredValue(storage SlabStorage) (Value, error) {
	return &BasicArray{storage: storage, root: a}, nil
}

func (a *BasicArrayDataSlab) DeepRemove(storage SlabStorage) error {
	return storage.Remove(a.ID())
}

type BasicArray struct {
	storage SlabStorage
	root    *BasicArrayDataSlab
}

var _ Value = &BasicArray{}

func (a *BasicArray) DeepCopy(storage SlabStorage, address Address) (Value, error) {
	result := NewBasicArray(storage, address)

	for i, element := range a.root.elements {
		value, err := element.StoredValue(storage)
		if err != nil {
			return nil, err
		}

		valueCopy, err := value.DeepCopy(storage, address)
		if err != nil {
			return nil, err
		}

		err = result.Insert(uint64(i), valueCopy)
		if err != nil {
			return nil, err
		}
	}

	return result, nil
}

func (a *BasicArray) DeepRemove(storage SlabStorage) error {
	count := a.Count()

	// TODO: use backward iterator
	for prevIndex := count; prevIndex > 0; prevIndex-- {
		index := prevIndex - 1

		storable, err := a.root.Get(storage, index)
		if err != nil {
			return err
		}

		value, err := a.Remove(index)
		if err != nil {
			return err
		}

		err = value.DeepRemove(storage)
		if err != nil {
			return err
		}

		err = storable.DeepRemove(storage)
		if err != nil {
			return err
		}
	}

	return a.root.DeepRemove(storage)
}

func (a *BasicArray) Storable(_ SlabStorage, _ Address) (Storable, error) {
	return a.root, nil
}

func NewBasicArrayDataSlab(storage SlabStorage, address Address) *BasicArrayDataSlab {
<<<<<<< HEAD
	sid, err := storage.GenerateStorageID(address)
	if err != nil {
=======
	sId, err := storage.GenerateStorageID(address)
	if err != nil {
		// TODO wire this back using NewStorageError
>>>>>>> 45f5ba8e
		panic(err)
	}
	return &BasicArrayDataSlab{
		header: ArraySlabHeader{
<<<<<<< HEAD
			id:   sid,
=======
			id:   sId,
>>>>>>> 45f5ba8e
			size: basicArrayDataSlabPrefixSize,
		},
	}
}

func newBasicArrayDataSlabFromData(
	id StorageID,
	data []byte,
	decMode cbor.DecMode,
	decodeStorable StorableDecoder,
) (
	*BasicArrayDataSlab,
	error,
) {
	if len(data) < 2 {
		return nil, errors.New("data is too short for basic array")
	}

	// Check flag
	if getSlabArrayType(data[1]) != slabBasicArray {
		return nil, fmt.Errorf("data has invalid flag 0x%x, want 0x%x", data[0], maskBasicArray)
	}

	cborDec := decMode.NewByteStreamDecoder(data[2:])

	elemCount, err := cborDec.DecodeArrayHead()
	if err != nil {
		return nil, err
	}

	elements := make([]Storable, elemCount)
	for i := 0; i < int(elemCount); i++ {
		storable, err := decodeStorable(cborDec, StorageIDUndefined)
		if err != nil {
			return nil, err
		}
		elements[i] = storable
	}

	return &BasicArrayDataSlab{
		header:   ArraySlabHeader{id: id, size: uint32(len(data)), count: uint32(elemCount)},
		elements: elements,
	}, nil
}

func (a *BasicArrayDataSlab) Encode(enc *Encoder) error {

	flag := maskBasicArray | maskSlabRoot

	// Encode flag
	_, err := enc.Write([]byte{0x0, flag})
	if err != nil {
		return err
	}

	// Encode CBOR array size for 9 bytes
	enc.Scratch[0] = 0x80 | 27
	binary.BigEndian.PutUint64(enc.Scratch[1:], uint64(len(a.elements)))

	_, err = enc.Write(enc.Scratch[:9])
	if err != nil {
		return err
	}

	for i := 0; i < len(a.elements); i++ {
		err := a.elements[i].Encode(enc)
		if err != nil {
			return err
		}
	}
	err = enc.CBOR.Flush()
	if err != nil {
		return err
	}

	return nil
}

func (a *BasicArrayDataSlab) Get(_ SlabStorage, index uint64) (Storable, error) {
	if index >= uint64(len(a.elements)) {
		return nil, fmt.Errorf("out of bounds")
	}
	v := a.elements[index]
	return v, nil
}

func (a *BasicArrayDataSlab) Set(storage SlabStorage, index uint64, v Storable) error {
	if index >= uint64(len(a.elements)) {
		return fmt.Errorf("out of bounds")
	}

	oldElem := a.elements[index]

	a.elements[index] = v

	a.header.size = a.header.size -
		oldElem.ByteSize() +
		v.ByteSize()

	err := storage.Store(a.header.id, a)
	if err != nil {
		return err
	}

	return nil
}

func (a *BasicArrayDataSlab) Insert(storage SlabStorage, index uint64, v Storable) error {
	if index > uint64(len(a.elements)) {
		return fmt.Errorf("out of bounds")
	}

	if index == uint64(len(a.elements)) {
		a.elements = append(a.elements, v)
	} else {
		a.elements = append(a.elements, nil)
		copy(a.elements[index+1:], a.elements[index:])
		a.elements[index] = v
	}

	a.header.count++
	a.header.size += v.ByteSize()

	err := storage.Store(a.header.id, a)
	if err != nil {
		return err
	}

	return nil
}

func (a *BasicArrayDataSlab) Remove(storage SlabStorage, index uint64) (Storable, error) {
	if index >= uint64(len(a.elements)) {
		return nil, fmt.Errorf("out of bounds")
	}

	v := a.elements[index]

	switch index {
	case 0:
		a.elements = a.elements[1:]
	case uint64(len(a.elements)) - 1:
		a.elements = a.elements[:len(a.elements)-1]
	default:
		copy(a.elements[index:], a.elements[index+1:])
		a.elements = a.elements[:len(a.elements)-1]
	}

	a.header.count--
	a.header.size -= v.ByteSize()

	err := storage.Store(a.header.id, a)
	if err != nil {
		return nil, err
	}

	return v, nil
}

func (a *BasicArrayDataSlab) Count() uint64 {
	return uint64(len(a.elements))
}

func (a *BasicArrayDataSlab) Header() ArraySlabHeader {
	return a.header
}

func (a *BasicArrayDataSlab) ByteSize() uint32 {
	return a.header.size
}

func (a *BasicArrayDataSlab) ID() StorageID {
	return a.header.id
}

func (a *BasicArrayDataSlab) String() string {
	return fmt.Sprintf("%v", a.elements)
}

func (a *BasicArrayDataSlab) Split(_ SlabStorage) (Slab, Slab, error) {
	return nil, nil, errors.New("not applicable")
}

func (a *BasicArrayDataSlab) Merge(_ Slab) error {
	return errors.New("not applicable")
}

func (a *BasicArrayDataSlab) LendToRight(_ Slab) error {
	return errors.New("not applicable")
}

func (a *BasicArrayDataSlab) BorrowFromRight(_ Slab) error {
	return errors.New("not applicable")
}

func NewBasicArray(storage SlabStorage, address Address) *BasicArray {
	return &BasicArray{
		storage: storage,
		root:    NewBasicArrayDataSlab(storage, address),
	}
}

func (a *BasicArray) StorageID() StorageID {
	return a.root.ID()
}

func (a *BasicArray) Address() Address {
	return a.StorageID().Address
}

func NewBasicArrayWithRootID(storage SlabStorage, id StorageID) (*BasicArray, error) {
	if id == StorageIDUndefined {
		return nil, fmt.Errorf("invalid storage id")
	}
	slab, found, err := storage.Retrieve(id)
	if err != nil {
		return nil, err
	}
	if !found {
		return nil, fmt.Errorf("slab %d not found", id)
	}
	dataSlab, ok := slab.(*BasicArrayDataSlab)
	if !ok {
		return nil, fmt.Errorf("slab %d is not BasicArrayDataSlab", id)
	}
	return &BasicArray{storage: storage, root: dataSlab}, nil
}

func (a *BasicArray) Get(index uint64) (Value, error) {
	storable, err := a.root.Get(a.storage, index)
	if err != nil {
		return nil, err
	}
	return storable.StoredValue(a.storage)
}

func (a *BasicArray) Set(index uint64, v Value) error {
	storable, err := v.Storable(a.storage, a.Address())
	if err != nil {
		return err
	}
	return a.root.Set(a.storage, index, storable)
}

func (a *BasicArray) Append(v Value) error {
	index := uint64(a.root.header.count)
	return a.Insert(index, v)
}

func (a *BasicArray) Insert(index uint64, v Value) error {
	storable, err := v.Storable(a.storage, a.Address())
	if err != nil {
		return err
	}
	return a.root.Insert(a.storage, index, storable)
}

func (a *BasicArray) Remove(index uint64) (Value, error) {
	storable, err := a.root.Remove(a.storage, index)
	if err != nil {
		return nil, err
	}
	return storable.StoredValue(a.storage)
}

func (a *BasicArray) Count() uint64 {
	return a.root.Count()
}

func (a *BasicArray) String() string {
	return a.root.String()
}<|MERGE_RESOLUTION|>--- conflicted
+++ resolved
@@ -95,23 +95,13 @@
 }
 
 func NewBasicArrayDataSlab(storage SlabStorage, address Address) *BasicArrayDataSlab {
-<<<<<<< HEAD
-	sid, err := storage.GenerateStorageID(address)
-	if err != nil {
-=======
 	sId, err := storage.GenerateStorageID(address)
 	if err != nil {
-		// TODO wire this back using NewStorageError
->>>>>>> 45f5ba8e
 		panic(err)
 	}
 	return &BasicArrayDataSlab{
 		header: ArraySlabHeader{
-<<<<<<< HEAD
-			id:   sid,
-=======
 			id:   sId,
->>>>>>> 45f5ba8e
 			size: basicArrayDataSlabPrefixSize,
 		},
 	}

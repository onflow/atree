/*
 * Copyright 2021 Dapper Labs, Inc.  All rights reserved.
 */

package atree

import (
	"errors"
	"fmt"
	"math"
	"strings"
)

const (
	digestKeySize = 8

	// slab header size: storage id (16 bytes) + size (4 bytes) + hashed first key (8 bytes)
	mapSlabHeaderSize = storageIDSize + 4 + digestKeySize

	// meta data slab prefix size: version (1 byte) + flag (1 byte) + child header count (2 bytes)
	mapMetaDataSlabPrefixSize = 1 + 1 + 2

	// version (1 byte) + flag (1 byte) + prev id (16 bytes) + next id (16 bytes) + CBOR array size (3 bytes) for keys and values
	// (3 bytes of array size support up to 65535 array elements)
	mapDataSlabPrefixSize = 2 + storageIDSize + storageIDSize + 3
)

type MapKey Storable

type MapValue Storable

// element is one indivisible unit that must stay together (e.g. collision group)
type element interface {
	fmt.Stringer

	Get(storage SlabStorage, digester Digester, level int, hkey Digest, key ComparableValue) (MapValue, error)

	// Set returns updated element, which may be a different type of element because of hash collision.
	// Caller needs to save returned element.
	Set(storage SlabStorage, address Address, b DigesterBuilder, digester Digester, level int, hkey Digest, key ComparableValue, value MapValue) (elem element, isNewElem bool, err error)

	Size() uint32
}

// elementGroup is a group of elements that must stay together during splitting or rebalancing.
type elementGroup interface {
	element

	Inline() bool

	// Elements returns underlying elements.
	Elements(storage SlabStorage) (elements, error)
}

// elements is a list of elements.
type elements interface {
	fmt.Stringer

	Get(storage SlabStorage, digester Digester, level int, hkey Digest, key ComparableValue) (MapValue, error)
	Set(storage SlabStorage, address Address, b DigesterBuilder, digester Digester, level int, hkey Digest, key ComparableValue, value MapValue) (isNewElem bool, err error)

	Merge(elements) error
	Split() (elements, elements, error)

	LendToRight(elements) error
	BorrowFromRight(elements) error

	CanLendToLeft(size uint32) bool
	CanLendToRight(size uint32) bool

	Element(int) (element, error)

	firstKey() Digest

	Count() uint32

	Size() uint32
}

type singleElement struct {
	key   MapKey
	value MapValue
	size  uint32
}

var _ element = &singleElement{}

type inlineCollisionGroup struct {
	elements
}

var _ element = &inlineCollisionGroup{}
var _ elementGroup = &inlineCollisionGroup{}

type externalCollisionGroup struct {
	id   StorageID
	size uint32
}

var _ element = &externalCollisionGroup{}
var _ elementGroup = &externalCollisionGroup{}

type hkeyElements struct {
	hkeys []Digest  // sorted list of unique hashed keys
	elems []element // elements corresponding to hkeys
	size  uint32    // total byte sizes
	level int
}

var _ elements = &hkeyElements{}

type singleElements struct {
	elems []*singleElement // list of key+value pairs
	size  uint32           // total key+value byte sizes
	level int
}

var _ elements = &singleElements{}

type MapSlabHeader struct {
	id       StorageID // id is used to retrieve slab from storage
	size     uint32    // size is used to split and merge; leaf: size of all element; internal: size of all headers
	firstKey Digest    // firstKey (first hashed key) is used to lookup value
}

type MapExtraData struct {
	_        struct{} `cbor:",toarray"`
	TypeInfo string
	Count    uint64
}

// MapDataSlab is leaf node, implementing MapSlab.
// anySize is true for data slab that isn't restricted by size requirement.
type MapDataSlab struct {
	prev   StorageID
	next   StorageID
	header MapSlabHeader

	elements

	// extraData is data that is prepended to encoded slab data.
	// It isn't included in slab size calculation for splitting and merging.
	extraData *MapExtraData

	anySize bool
}

var _ MapSlab = &MapDataSlab{}

// MapMetaDataSlab is internal node, implementing MapSlab.
type MapMetaDataSlab struct {
	header          MapSlabHeader
	childrenHeaders []MapSlabHeader

	// extraData is data that is prepended to encoded slab data.
	// It isn't included in slab size calculation for splitting and merging.
	extraData *MapExtraData
}

var _ MapSlab = &MapMetaDataSlab{}

type MapSlab interface {
	Slab
	fmt.Stringer

	Get(storage SlabStorage, digester Digester, level int, hkey Digest, key ComparableValue) (MapValue, error)
	Set(storage SlabStorage, b DigesterBuilder, digester Digester, level int, hkey Digest, key ComparableValue, value MapValue) (isNewElem bool, err error)
	Remove(storage SlabStorage, level int, hkey Digest, key ComparableValue) (MapValue, error)

	IsData() bool

	IsFull() bool
	IsUnderflow() (uint32, bool)
	CanLendToLeft(size uint32) bool
	CanLendToRight(size uint32) bool

	SetID(StorageID)

	Header() MapSlabHeader

	ExtraData() *MapExtraData
	RemoveExtraData() *MapExtraData
	SetExtraData(*MapExtraData)
}

type OrderedMap struct {
	storage         SlabStorage
	root            MapSlab
	digesterBuilder DigesterBuilder
}

var _ Value = &OrderedMap{}

type MapSlabNotFoundError struct {
	id  StorageID
	err error
}

func (e MapSlabNotFoundError) Error() string {
	return fmt.Sprintf("failed to retrieve MapSlab %d: %v", e.id, e.err)
}

func newSingleElement(key MapKey, value MapValue) *singleElement {
	return &singleElement{
		key:   key,
		value: value,
		size:  key.ByteSize() + value.ByteSize(),
	}
}

func (e *singleElement) Get(storage SlabStorage, _ Digester, _ int, _ Digest, key ComparableValue) (MapValue, error) {
	kv, err := e.key.StoredValue(storage)
	if err != nil {
		return nil, err
	}

	if key.Equal(kv) {
		return e.value, nil
	}
	return nil, NewKeyNotFoundError(key)
}

// Set updates value if key matches, otherwise returns inlineCollisionGroup with existing and new elements.
// NOTE: Existing key needs to be rehashed because we store minimum digest for non-collision element.
//       Rehashing only happens when we create new inlineCollisionGroup.
//       Adding new element to existing inlineCollisionGroup doesn't require rehashing.
func (e *singleElement) Set(storage SlabStorage, address Address, b DigesterBuilder, digester Digester, level int, hkey Digest, key ComparableValue, value MapValue) (element, bool, error) {

	v, err := e.key.StoredValue(storage)
	if err != nil {
		return nil, false, err
	}

	kv, ok := v.(ComparableValue)
	if !ok {
		return nil, false, errors.New("existing key doesn't implement ComparableValue interface")
	}

	if key.Equal(kv) {
		e.value = value
		e.size = e.key.ByteSize() + e.value.ByteSize()
		return e, false, nil
	}

	// Hash collision detected

	// Generate digest for existing key (see function comment)
	existingKeyDigest, err := b.Digest(kv)
	if err != nil {
		return nil, false, err
	}

	// Create collision group with existing and new elements
	var elements elements
	if level+1 == digester.Levels() {
		elements = &singleElements{level: level + 1}
	} else {
		elements = &hkeyElements{level: level + 1}
	}

	var newElem element

	newElem = &inlineCollisionGroup{elements: elements}

	newElem, _, err = newElem.Set(storage, address, b, existingKeyDigest, level, hkey, kv, e.value)
	if err != nil {
		return nil, false, err
	}

	newElem, _, err = newElem.Set(storage, address, b, digester, level, hkey, key, value)
	if err != nil {
		return nil, false, err
	}

	return newElem, true, nil
}

func (e *singleElement) Size() uint32 {
	return e.size
}

func (e *singleElement) String() string {
	return fmt.Sprintf("%s:%s", e.key, e.value)
}

func (e *inlineCollisionGroup) Get(storage SlabStorage, digester Digester, level int, _ Digest, key ComparableValue) (MapValue, error) {

	// Adjust level and hkey for collision group
	level++
	if level > digester.Levels() {
		return nil, fmt.Errorf("inlineCollisionGroup.Get() level %d, expect <= %d", level, digester.Levels())
	}
	hkey, _ := digester.Digest(level)

	// Search key in collision group with adjusted hkeyPrefix and hkey
	return e.elements.Get(storage, digester, level, hkey, key)
}

func (e *inlineCollisionGroup) Set(storage SlabStorage, address Address, b DigesterBuilder, digester Digester, level int, _ Digest, key ComparableValue, value MapValue) (element, bool, error) {

	// Adjust level and hkey for collision group
	level++
	if level > digester.Levels() {
		return nil, false, fmt.Errorf("inlineCollisionGroup.Set() level %d, expect <= %d", level, digester.Levels())
	}
	hkey, _ := digester.Digest(level)

	isNewElem, err := e.elements.Set(storage, address, b, digester, level, hkey, key, value)
	if err != nil {
		return nil, false, err
	}

	if level == 1 {
		// Export oversized inline collision group to separete slab (external collision group)
		// for first level collision.
		if e.elements.Size() > uint32(MaxInlineElementSize) {

			id, err := storage.GenerateStorageID(address)
<<<<<<< HEAD
=======

>>>>>>> 2d496a6e
			if err != nil {
				return nil, false, NewStorageError(err)
			}

			// Create MapDataSlab
			slab := &MapDataSlab{
				header: MapSlabHeader{
					id:       id,
					size:     mapDataSlabPrefixSize + e.elements.Size(),
					firstKey: e.elements.firstKey(),
				},
				elements: e.elements, // elems shouldn't be copied
				anySize:  true,
			}

			err = storage.Store(id, slab)
			if err != nil {
				return nil, false, err
			}

			// Create and return externalCollisionGroup (wrapper of newly created MapDataSlab)
			return &externalCollisionGroup{
				id:   id,
				size: StorageIDStorable(id).ByteSize(),
			}, isNewElem, nil
		}
	}

	return e, isNewElem, nil
}

func (e *inlineCollisionGroup) Size() uint32 {
	return e.elements.Size()
}

func (e *inlineCollisionGroup) Inline() bool {
	return true
}

func (e *inlineCollisionGroup) Elements(_ SlabStorage) (elements, error) {
	return e.elements, nil
}

func (e *inlineCollisionGroup) String() string {
	return "inline [" + e.elements.String() + "]"
}

func (e *externalCollisionGroup) Get(storage SlabStorage, digester Digester, level int, _ Digest, key ComparableValue) (MapValue, error) {
	slab, err := getMapSlab(storage, e.id)
	if err != nil {
		return nil, err
	}

	// Adjust level and hkey for collision group
	level++
	if level > digester.Levels() {
		return nil, fmt.Errorf("externalCollisionGroup.Get() level %d, expect <= %d", level, digester.Levels())
	}
	hkey, _ := digester.Digest(level)

	// Search key in collision group with adjusted hkeyPrefix and hkey
	return slab.Get(storage, digester, level, hkey, key)
}

func (e *externalCollisionGroup) Set(storage SlabStorage, address Address, b DigesterBuilder, digester Digester, level int, _ Digest, key ComparableValue, value MapValue) (element, bool, error) {
	slab, err := getMapSlab(storage, e.id)
	if err != nil {
		return nil, false, err
	}

	// Adjust level and hkey for collision group
	level++
	if level > digester.Levels() {
		return nil, false, fmt.Errorf("externalCollisionGroup.Set() level %d, expect <= %d", level, digester.Levels())
	}
	hkey, _ := digester.Digest(level)

	isNewElem, err := slab.Set(storage, b, digester, level, hkey, key, value)
	if err != nil {
		return nil, false, err
	}
	return e, isNewElem, nil
}

func (e *externalCollisionGroup) Size() uint32 {
	return e.size
}

func (e *externalCollisionGroup) Inline() bool {
	return false
}

func (e *externalCollisionGroup) Elements(storage SlabStorage) (elements, error) {
	slab, err := getMapSlab(storage, e.id)
	if err != nil {
		return nil, err
	}
	dataSlab, ok := slab.(*MapDataSlab)
	if !ok {
<<<<<<< HEAD
		return nil, NewSlabDataErrorf(true, "expect MapDataSlab, got %T", slab)
=======
		return nil, NewSlabDataErrorf("expect MapDataSlab, got %T", slab)
>>>>>>> 2d496a6e
	}
	return dataSlab.elements, nil
}

func (e *externalCollisionGroup) String() string {
	return fmt.Sprintf("external group(%d)", e.id)
}

func (e *hkeyElements) Get(storage SlabStorage, digester Digester, level int, hkey Digest, key ComparableValue) (MapValue, error) {

	if level >= digester.Levels() {
		return nil, fmt.Errorf("hkeyElements.Get() level %d, expect < %d", level, digester.Levels())
	}

	// binary search by hkey

	// Find index that e.hkeys[h] == hkey
	equalIndex := -1
	i, j := 0, len(e.hkeys)
	for i < j {
		h := int(uint(i+j) >> 1) // avoid overflow when computing h
		if e.hkeys[h] > hkey {
			j = h
		} else if e.hkeys[h] < hkey {
			i = h + 1
		} else {
			equalIndex = h
			break
		}
	}

	// No matching hkey
	if equalIndex == -1 {
		return nil, NewKeyNotFoundError(key)
	}

	elem := e.elems[equalIndex]

	return elem.Get(storage, digester, level, hkey, key)
}

func (e *hkeyElements) Set(storage SlabStorage, address Address, b DigesterBuilder, digester Digester, level int, hkey Digest, key ComparableValue, value MapValue) (bool, error) {

	// Check hkeys are not empty
	if level >= digester.Levels() {
		return false, fmt.Errorf("hkeyElements.Set() level %d, expect < %d", level, digester.Levels())
	}

	ks, err := key.Storable(storage, address)
	if err != nil {
		return false, err
	}

	newElem := newSingleElement(ks, value)

	if len(e.hkeys) == 0 {
		// only element

		e.hkeys = []Digest{hkey}

		e.elems = []element{newElem}

		e.size += newElem.size

		return true, nil
	}

	if hkey < e.hkeys[0] {
		// prepend key and value

		e.hkeys = append(e.hkeys, Digest(0))
		copy(e.hkeys[1:], e.hkeys)
		e.hkeys[0] = hkey

		e.elems = append(e.elems, nil)
		copy(e.elems[1:], e.elems)
		e.elems[0] = newElem

		e.size += newElem.size

		return true, nil
	}

	if hkey > e.hkeys[len(e.hkeys)-1] {
		// append key and value

		e.hkeys = append(e.hkeys, hkey)

		e.elems = append(e.elems, newElem)

		e.size += newElem.size

		return true, nil
	}

	equalIndex := -1   // first index that m.hkeys[h] == hkey
	lessThanIndex := 0 // last index that m.hkeys[h] > hkey
	i, j := 0, len(e.hkeys)
	for i < j {
		h := int(uint(i+j) >> 1) // avoid overflow when computing h
		if e.hkeys[h] > hkey {
			lessThanIndex = h
			j = h
		} else if e.hkeys[h] < hkey {
			i = h + 1
		} else {
			equalIndex = h
			break
		}
	}

	// Has matching hkey
	if equalIndex != -1 {

		elem := e.elems[equalIndex]

		oldElemSize := elem.Size()

		elem, isNewElem, err := elem.Set(storage, address, b, digester, level, hkey, key, value)
		if err != nil {
			return false, err
		}

		e.elems[equalIndex] = elem

		e.size += elem.Size() - oldElemSize

		return isNewElem, nil
	}

	// No matching hkey

	// insert into sorted hkeys
	e.hkeys = append(e.hkeys, Digest(0))
	copy(e.hkeys[lessThanIndex+1:], e.hkeys[lessThanIndex:])
	e.hkeys[lessThanIndex] = hkey

	// insert into sorted elements
	e.elems = append(e.elems, nil)
	copy(e.elems[lessThanIndex+1:], e.elems[lessThanIndex:])
	e.elems[lessThanIndex] = newElem

	e.size += newElem.Size()

	return true, nil
}

func (e *hkeyElements) Element(i int) (element, error) {
	if i >= len(e.elems) {
		return nil, NewIndexOutOfBoundsError(uint64(i), 0, uint64(len(e.elems)))
	}
	return e.elems[i], nil
}

func (e *hkeyElements) Merge(elems elements) error {

	rElems, ok := elems.(*hkeyElements)
	if !ok {
		return fmt.Errorf("hkeyElements.Merge() elems type %T, want *hkeyElements", elems)
	}

	e.hkeys = append(e.hkeys, rElems.hkeys...)
	e.elems = append(e.elems, rElems.elems...)
	e.size += rElems.size

	// Set merged elements to nil to prevent memory leak
	for i := 0; i < len(rElems.elems); i++ {
		rElems.elems[i] = nil
	}

	return nil
}

func (e *hkeyElements) Split() (elements, elements, error) {
	if len(e.elems) < 2 {
		// Can't split slab with less than two elements
		return nil, nil, NewSlabSplitErrorf("can't split elements with less than 2 elements")
	}

	// This computes the ceil of split to give the first slab more elements.
	dataSize := e.size
	midPoint := (dataSize + 1) >> 1

	leftSize := uint32(0)
	leftCount := 0
	for i, e := range e.elems {
		elemSize := e.Size()
		if leftSize+elemSize >= midPoint {
			// i is mid point element.  Place i on the small side.
			if leftSize <= dataSize-leftSize-elemSize {
				leftSize += elemSize
				leftCount = i + 1
			} else {
				leftCount = i
			}
			break
		}
		// left slab size < midPoint
		leftSize += elemSize
	}

	rightCount := len(e.elems) - leftCount

	// Create right slab elements
	rightElements := &hkeyElements{}

	rightElements.hkeys = make([]Digest, rightCount)
	copy(rightElements.hkeys, e.hkeys[leftCount:])

	rightElements.elems = make([]element, rightCount)
	copy(rightElements.elems, e.elems[leftCount:])

	rightElements.size = dataSize - leftSize

	e.hkeys = e.hkeys[:leftCount]
	e.elems = e.elems[:leftCount]
	e.size = leftSize

	// NOTE: prevent memory leak
	for i := leftCount; i < len(e.hkeys); i++ {
		e.elems[i] = nil
	}

	return e, rightElements, nil
}

// LendToRight rebalances elements by moving elements from left to right
func (e *hkeyElements) LendToRight(re elements) error {

	minSize := minThreshold - mapDataSlabPrefixSize

	rightElements := re.(*hkeyElements)

	if e.level != rightElements.level {
		return fmt.Errorf("failed to lend elements because they have different levels %d vs %d", e.level, rightElements.level)
	}

	count := len(e.elems) + len(rightElements.elems)
	size := e.size + rightElements.size

	leftCount := len(e.elems)
	leftSize := e.size

	midPoint := (size + 1) >> 1

	// Left elements size is as close to midPoint as possible while right elements size >= minThreshold
	for i := len(e.elems) - 1; i >= 0; i-- {
		elemSize := e.elems[i].Size()
		if leftSize-elemSize < midPoint && size-leftSize >= uint32(minSize) {
			break
		}
		leftSize -= elemSize
		leftCount--
	}

	// Update the right elements
	//
	// It is easier and less error-prone to realloc elements for the right elements.

	hkeys := make([]Digest, count-leftCount)
	n := copy(hkeys, e.hkeys[leftCount:])
	copy(hkeys[n:], rightElements.hkeys)

	elements := make([]element, count-leftCount)
	n = copy(elements, e.elems[leftCount:])
	copy(elements[n:], rightElements.elems)

	rightElements.hkeys = hkeys
	rightElements.elems = elements
	rightElements.size = size - leftSize

	// Update left slab
	// NOTE: prevent memory leak
	for i := leftCount; i < len(e.elems); i++ {
		e.elems[i] = nil
	}
	e.hkeys = e.hkeys[:leftCount]
	e.elems = e.elems[:leftCount]
	e.size = leftSize

	return nil
}

// BorrowFromRight rebalances slabs by moving elements from right slab to left slab.
func (e *hkeyElements) BorrowFromRight(re elements) error {

	minSize := minThreshold - mapDataSlabPrefixSize

	rightElements := re.(*hkeyElements)

	if e.level != rightElements.level {
		return fmt.Errorf("failed to borrow elements because they have different levels %d vs %d", e.level, rightElements.level)
	}

	size := e.size + rightElements.size

	leftCount := len(e.elems)
	leftSize := e.size

	midPoint := (size + 1) >> 1

	for _, e := range rightElements.elems {
		elemSize := e.Size()
		if leftSize+elemSize > midPoint {
			if size-leftSize-elemSize >= uint32(minSize) {
				// Include this element in left elements
				leftSize += elemSize
				leftCount++
			}
			break
		}
		leftSize += elemSize
		leftCount++
	}

	rightStartIndex := leftCount - len(e.elems)

	// Update left elements
	e.hkeys = append(e.hkeys, rightElements.hkeys[:rightStartIndex]...)
	e.elems = append(e.elems, rightElements.elems[:rightStartIndex]...)
	e.size = leftSize

	// Update right slab
	// TODO: copy elements to front instead?
	// NOTE: prevent memory leak
	for i := 0; i < rightStartIndex; i++ {
		rightElements.elems[i] = nil
	}
	rightElements.hkeys = rightElements.hkeys[rightStartIndex:]
	rightElements.elems = rightElements.elems[rightStartIndex:]
	rightElements.size = size - leftSize

	return nil
}

func (e *hkeyElements) CanLendToLeft(size uint32) bool {
	if len(e.elems) == 0 {
		return false
	}

	if len(e.elems) < 2 {
		return false
	}

	minSize := minThreshold - mapDataSlabPrefixSize
	if e.size-size < uint32(minSize) {
		return false
	}

	lendSize := uint32(0)
	for i := 0; i < len(e.elems); i++ {
		lendSize += e.elems[i].Size()
		if e.size-lendSize < uint32(minSize) {
			return false
		}
		if lendSize >= size {
			return true
		}
	}
	return false
}

func (e *hkeyElements) CanLendToRight(size uint32) bool {
	if len(e.elems) == 0 {
		return false
	}

	if len(e.elems) < 2 {
		return false
	}

	minSize := minThreshold - mapDataSlabPrefixSize
	if e.size-size < uint32(minSize) {
		return false
	}

	lendSize := uint32(0)
	for i := len(e.elems) - 1; i >= 0; i-- {
		lendSize += e.elems[i].Size()
		if e.size-lendSize < uint32(minSize) {
			return false
		}
		if lendSize >= size {
			return true
		}
	}
	return false
}

func (e *hkeyElements) Size() uint32 {
	return e.size
}

func (e *hkeyElements) Count() uint32 {
	return uint32(len(e.elems))
}

func (e *hkeyElements) firstKey() Digest {
	if len(e.hkeys) > 0 {
		return e.hkeys[0]
	}
	return 0
}

func (e *hkeyElements) String() string {
	var s []string
	s = append(s, fmt.Sprintf("(level %v)", e.level))

	if len(e.elems) <= 6 {
		for i := 0; i < len(e.elems); i++ {
			s = append(s, fmt.Sprintf("%d:%s", e.hkeys[i], e.elems[i].String()))
		}
		return strings.Join(s, " ")
	}

	for i := 0; i < 3; i++ {
		s = append(s, fmt.Sprintf("%d:%s", e.hkeys[i], e.elems[i].String()))
	}

	s = append(s, "...")

	elemLength := len(e.elems)
	for i := elemLength - 3; i < elemLength; i++ {
		s = append(s, fmt.Sprintf("%d:%s", e.hkeys[i], e.elems[i].String()))
	}

	return strings.Join(s, " ")
}

func (e *singleElements) Get(storage SlabStorage, digester Digester, level int, _ Digest, key ComparableValue) (MapValue, error) {

	if level != digester.Levels() {
		return nil, fmt.Errorf("singleElements.Get() level %d, expect %d", level, digester.Levels())
	}

	// linear search by key
	for _, elem := range e.elems {
		ek, err := elem.key.StoredValue(storage)
		if err != nil {
			return nil, err
		}
		if key.Equal(ek) {
			return elem.value, nil
		}
	}

	return nil, NewKeyNotFoundError(key)
}

func (e *singleElements) Set(storage SlabStorage, address Address, b DigesterBuilder, digester Digester, level int, _ Digest, key ComparableValue, value MapValue) (bool, error) {

	if level != digester.Levels() {
		return false, fmt.Errorf("singleElements.Set() level %d, expect %d", level, digester.Levels())
	}

	// linear search key and update value
	for i := 0; i < len(e.elems); i++ {
		elem := e.elems[i]
		ek, err := elem.key.StoredValue(storage)
		if err != nil {
			return false, err
		}
		if key.Equal(ek) {
			oldSize := elem.Size()

			elem.value = value
			elem.size = elem.key.ByteSize() + elem.value.ByteSize()

			e.size += elem.Size() - oldSize

			return false, nil
		}
	}

	ks, err := key.Storable(storage, address)
	if err != nil {
		return false, err
	}

	// no matching key, append new element to the end.
	newElem := newSingleElement(ks, value)
	e.elems = append(e.elems, newElem)
	e.size += newElem.size

	return true, nil
}

func (e *singleElements) Element(i int) (element, error) {
	if i >= len(e.elems) {
		return nil, NewIndexOutOfBoundsError(uint64(i), 0, uint64(len(e.elems)))
	}
	return e.elems[i], nil
}

func (e *singleElements) Merge(elems elements) error {
	mElems, ok := elems.(*singleElements)
	if !ok {
		return fmt.Errorf("singleElements.Merge() elems type %T, want *hkeyElements", elems)
	}

	e.elems = append(e.elems, mElems.elems...)
	e.size += mElems.size

	// Set merged elements to nil to prevent memory leak
	for i := 0; i < len(mElems.elems); i++ {
		mElems.elems[i] = nil
	}

	return nil
}

func (e *singleElements) Split() (elements, elements, error) {
	if len(e.elems) < 2 {
		// Can't split slab with less than two elements
		return nil, nil, NewSlabSplitErrorf("can't split elements with less than 2 elements")
	}

	// This computes the ceil of split to give the first slab more elements.
	dataSize := e.size
	midPoint := (dataSize + 1) >> 1

	leftSize := uint32(0)
	leftCount := 0
	for i, e := range e.elems {
		elemSize := e.Size()
		if leftSize+elemSize >= midPoint {
			// i is mid point element.  Place i on the small side.
			if leftSize <= dataSize-leftSize-elemSize {
				leftSize += elemSize
				leftCount = i + 1
			} else {
				leftCount = i
			}
			break
		}
		// left slab size < midPoint
		leftSize += elemSize
	}

	rightCount := len(e.elems) - leftCount

	// Create right slab elements
	rightElements := &singleElements{}

	rightElements.elems = make([]*singleElement, rightCount)
	copy(rightElements.elems, e.elems[leftCount:])

	rightElements.size = dataSize - leftSize

	e.elems = e.elems[:leftCount]
	e.size = leftSize

	// NOTE: prevent memory leak
	for i := leftCount; i < len(e.elems); i++ {
		e.elems[i] = nil
	}

	return e, rightElements, nil
}

func (e *singleElements) LendToRight(re elements) error {
	return errors.New("not applicable")
}

func (e *singleElements) BorrowFromRight(re elements) error {
	return errors.New("not applicable")
}

func (e *singleElements) CanLendToLeft(size uint32) bool {
	return false
}

func (e *singleElements) CanLendToRight(size uint32) bool {
	return false
}

func (e *singleElements) Count() uint32 {
	return uint32(len(e.elems))
}

func (e *singleElements) firstKey() Digest {
	return 0
}

func (e *singleElements) Size() uint32 {
	return e.size
}

func (e *singleElements) String() string {
	var s []string
	s = append(s, fmt.Sprintf("(level %v)", e.level))

	if len(e.elems) <= 6 {
		for i := 0; i < len(e.elems); i++ {
			s = append(s, fmt.Sprintf(":%s", e.elems[i].String()))
		}
		return strings.Join(s, " ")
	}

	for i := 0; i < 3; i++ {
		s = append(s, fmt.Sprintf(":%s", e.elems[i].String()))
	}

	s = append(s, "...")

	elemLength := len(e.elems)
	for i := elemLength - 3; i < elemLength; i++ {
		s = append(s, fmt.Sprintf(":%s", e.elems[i].String()))
	}

	return strings.Join(s, " ")
}

func (m *MapDataSlab) Encode(enc *Encoder) error {
	// TODO: implement me
	return NewNotImplementedError("MapDataSlab's Encode")
}

// TODO: need to set DigesterBuilder for OrderedMap
func (m *MapDataSlab) StoredValue(storage SlabStorage) (Value, error) {
	return &OrderedMap{
		storage: storage,
		root:    m,
	}, nil
}

func (m *MapDataSlab) Set(storage SlabStorage, b DigesterBuilder, digester Digester, level int, hkey Digest, key ComparableValue, value MapValue) (bool, error) {

	isNewElem, err := m.elements.Set(storage, m.ID().Address, b, digester, level, hkey, key, value)
	if err != nil {
		return false, err
	}

	// Adjust header's first key
	m.header.firstKey = m.elements.firstKey()

	// Adjust header's slab size
	m.header.size = mapDataSlabPrefixSize + m.elements.Size()

	// Store modified slab
	err = storage.Store(m.header.id, m)
	if err != nil {
		return false, err
	}

	return isNewElem, nil
}

func (m *MapDataSlab) Remove(storage SlabStorage, level int, hkey Digest, key ComparableValue) (MapValue, error) {
	// TODO: implement me
	return nil, NewNotImplementedError("MapDataSlab's Remove")
}

func (m *MapDataSlab) Split(storage SlabStorage) (Slab, Slab, error) {
	leftElements, rightElements, err := m.elements.Split()
	if err != nil {
		return nil, nil, err
	}

<<<<<<< HEAD
	sid, err := storage.GenerateStorageID(m.ID().Address)
	if err != nil {
		return nil, nil, NewStorageError(err)
	}
	// Create new right slab
	rightSlab := &MapDataSlab{
		header: MapSlabHeader{
			id:       sid,
=======
	sId, err := storage.GenerateStorageID(m.ID().Address)
	if err != nil {
		return nil, nil, NewStorageError(err)
	}

	// Create new right slab
	rightSlab := &MapDataSlab{
		header: MapSlabHeader{
			id:       sId,
>>>>>>> 2d496a6e
			size:     mapDataSlabPrefixSize + rightElements.Size(),
			firstKey: rightElements.firstKey(),
		},
		prev:     m.header.id,
		next:     m.next,
		elements: rightElements,
		anySize:  m.anySize,
	}

	// Modify left (original) slab
	m.header.size = mapDataSlabPrefixSize + leftElements.Size()
	m.next = rightSlab.header.id
	m.elements = leftElements

	return m, rightSlab, nil
}

func (m *MapDataSlab) Merge(slab Slab) error {

	rightSlab := slab.(*MapDataSlab)

	err := m.elements.Merge(rightSlab.elements)
	if err != nil {
		return err
	}

	m.header.size = mapDataSlabPrefixSize + m.elements.Size()

	m.next = rightSlab.next

	return nil
}

func (m *MapDataSlab) LendToRight(slab Slab) error {
<<<<<<< HEAD
	// TODO: implement me
	return NewNotImplementedError("MapDataSlab's LendToRight")
}

func (m *MapDataSlab) BorrowFromRight(slab Slab) error {
	// TODO: implement me
	return NewNotImplementedError("MapDataSlab's BorrowFromRight")
=======
	rightSlab := slab.(*MapDataSlab)

	if m.anySize || rightSlab.anySize {
		return errors.New("oversized data slab shouldn't be asked to LendToRight")
	}

	rightElements := rightSlab.elements
	err := m.elements.LendToRight(rightElements)
	if err != nil {
		return err
	}

	// Update right slab
	rightSlab.elements = rightElements
	rightSlab.header.size = mapDataSlabPrefixSize + rightElements.Size()
	rightSlab.header.firstKey = rightElements.firstKey()

	// Update left slab
	m.header.size = mapDataSlabPrefixSize + m.elements.Size()

	return nil
}

func (m *MapDataSlab) BorrowFromRight(slab Slab) error {

	rightSlab := slab.(*MapDataSlab)

	if m.anySize || rightSlab.anySize {
		return errors.New("oversized data slab shouldn't be asked to BorrowFromRight")
	}

	rightElements := rightSlab.elements
	err := m.elements.BorrowFromRight(rightElements)
	if err != nil {
		return err
	}

	// Update right slab
	rightSlab.elements = rightElements
	rightSlab.header.size = mapDataSlabPrefixSize + rightElements.Size()
	rightSlab.header.firstKey = rightElements.firstKey()

	// Update left slab
	m.header.size = mapDataSlabPrefixSize + m.elements.Size()

	return nil
>>>>>>> 2d496a6e
}

func (m *MapDataSlab) IsFull() bool {
	if m.anySize {
		return false
	}
	return m.header.size > uint32(maxThreshold)
}

// IsUnderflow returns the number of bytes needed for the data slab
// to reach the min threshold.
// Returns true if the min threshold has not been reached yet.
//
func (m *MapDataSlab) IsUnderflow() (uint32, bool) {
	if m.anySize {
		return 0, false
	}
	if uint32(minThreshold) > m.header.size {
		return uint32(minThreshold) - m.header.size, true
	}
	return 0, false
}

// CanLendToLeft returns true if elements on the left of the slab could be removed
// so that the slab still stores more than the min threshold.
//
func (m *MapDataSlab) CanLendToLeft(size uint32) bool {
	if m.anySize {
		return false
	}
	return m.elements.CanLendToLeft(size)
}

// CanLendToRight returns true if elements on the right of the slab could be removed
// so that the slab still stores more than the min threshold.
//
func (m *MapDataSlab) CanLendToRight(size uint32) bool {
	if m.anySize {
		return false
	}
	return m.elements.CanLendToRight(size)
}

func (m *MapDataSlab) DeepRemove(storage SlabStorage) error {
	return storage.Remove(m.ID())
}

func (m *MapDataSlab) SetID(id StorageID) {
	m.header.id = id
}

func (m *MapDataSlab) Header() MapSlabHeader {
	return m.header
}

func (m *MapDataSlab) IsData() bool {
	return true
}

func (m *MapDataSlab) ID() StorageID {
	return m.header.id
}

func (m *MapDataSlab) ByteSize() uint32 {
	return m.header.size
}

func (m *MapDataSlab) ExtraData() *MapExtraData {
	return m.extraData
}

func (m *MapDataSlab) RemoveExtraData() *MapExtraData {
	extraData := m.extraData
	m.extraData = nil
	return extraData
}

func (m *MapDataSlab) SetExtraData(extraData *MapExtraData) {
	m.extraData = extraData
}

func (m *MapDataSlab) String() string {
	return fmt.Sprintf("{%s}", m.elements.String())
}

func (m *MapMetaDataSlab) Encode(enc *Encoder) error {
	// TODO: implement me
	return NewNotImplementedError("MapMetaDataSlab's Encode")
}

// TODO: need to set DigesterBuilder for OrderedMap
func (m *MapMetaDataSlab) StoredValue(storage SlabStorage) (Value, error) {
	return &OrderedMap{
		storage: storage,
		root:    m,
	}, nil
}

func (m *MapMetaDataSlab) Get(storage SlabStorage, digester Digester, level int, hkey Digest, key ComparableValue) (MapValue, error) {

	ans := -1
	i, j := 0, len(m.childrenHeaders)
	for i < j {
		h := int(uint(i+j) >> 1) // avoid overflow when computing h
		if m.childrenHeaders[h].firstKey > hkey {
			j = h
		} else {
			ans = h
			i = h + 1
		}
	}

	if ans == -1 {
		return nil, NewKeyNotFoundError(key)
	}

	childHeaderIndex := ans

	childID := m.childrenHeaders[childHeaderIndex].id

	child, err := getMapSlab(storage, childID)
	if err != nil {
		return nil, err
	}

	return child.Get(storage, digester, level, hkey, key)
}

func (m *MapMetaDataSlab) Set(storage SlabStorage, b DigesterBuilder, digester Digester, level int, hkey Digest, key ComparableValue, value MapValue) (bool, error) {

	ans := 0
	i, j := 0, len(m.childrenHeaders)
	for i < j {
		h := int(uint(i+j) >> 1) // avoid overflow when computing h
		if m.childrenHeaders[h].firstKey > hkey {
			j = h
		} else {
			ans = h
			i = h + 1
		}
	}

	childHeaderIndex := ans

	childID := m.childrenHeaders[childHeaderIndex].id

	child, err := getMapSlab(storage, childID)
	if err != nil {
		return false, err
	}

	isNewElem, err := child.Set(storage, b, digester, level, hkey, key, value)
	if err != nil {
		return false, err
	}

	m.childrenHeaders[childHeaderIndex] = child.Header()

	if childHeaderIndex == 0 {
		// Update firstKey.  May not be necessary.
		m.header.firstKey = m.childrenHeaders[childHeaderIndex].firstKey
	}

	if child.IsFull() {
		err := m.SplitChildSlab(storage, child, childHeaderIndex)
		if err != nil {
			return false, err
		}
		return isNewElem, nil
	}

	if underflowSize, underflow := child.IsUnderflow(); underflow {
		err := m.MergeOrRebalanceChildSlab(storage, child, childHeaderIndex, underflowSize)
		if err != nil {
			return false, err
		}
		return isNewElem, nil
	}

	err = storage.Store(m.header.id, m)
	if err != nil {
		return false, err
	}
	return isNewElem, nil
}

func (m *MapMetaDataSlab) Remove(storage SlabStorage, level int, hkey Digest, key ComparableValue) (MapValue, error) {
	// TODO: implement me
	return nil, NewNotImplementedError("MapMetaDataSlab's Remove")
}

func (m *MapMetaDataSlab) SplitChildSlab(storage SlabStorage, child MapSlab, childHeaderIndex int) error {
	leftSlab, rightSlab, err := child.Split(storage)
	if err != nil {
		return err
	}

	left := leftSlab.(MapSlab)
	right := rightSlab.(MapSlab)

	// Add new child slab (right) to childrenHeaders
	m.childrenHeaders = append(m.childrenHeaders, MapSlabHeader{})
	if childHeaderIndex < len(m.childrenHeaders)-2 {
		copy(m.childrenHeaders[childHeaderIndex+2:], m.childrenHeaders[childHeaderIndex+1:])
	}
	m.childrenHeaders[childHeaderIndex] = left.Header()
	m.childrenHeaders[childHeaderIndex+1] = right.Header()

	// Increase header size
	m.header.size += mapSlabHeaderSize

	// Store modified slabs
	err = storage.Store(left.ID(), left)
	if err != nil {
		return err
	}

	err = storage.Store(right.ID(), right)
	if err != nil {
		return err
	}

	return storage.Store(m.header.id, m)
}

// MergeOrRebalanceChildSlab merges or rebalances child slab.
// parent slab's data is adjusted.
// If merged, then parent slab's data is adjusted.
//
// +-----------------------+-----------------------+----------------------+-----------------------+
// |			   | no left sibling (sib) | left sib can't lend  | left sib can lend     |
// +=======================+=======================+======================+=======================+
// | no right sib          | panic                 | merge with left      | rebalance with left   |
// +-----------------------+-----------------------+----------------------+-----------------------+
// | right sib can't lend  | merge with right      | merge with smaller   | rebalance with left   |
// +-----------------------+-----------------------+----------------------+-----------------------+
// | right sib can lend    | rebalance with right  | rebalance with right | rebalance with bigger |
// +-----------------------+-----------------------+----------------------+-----------------------+
func (m *MapMetaDataSlab) MergeOrRebalanceChildSlab(
	storage SlabStorage,
	child MapSlab,
	childHeaderIndex int,
	underflowSize uint32,
) error {

	// Retrieve left sibling of the same parent.
	var leftSib MapSlab
	if childHeaderIndex > 0 {
		leftSibID := m.childrenHeaders[childHeaderIndex-1].id

		var err error
		leftSib, err = getMapSlab(storage, leftSibID)
		if err != nil {
			return err
		}
	}

	// Retrieve right siblings of the same parent.
	var rightSib MapSlab
	if childHeaderIndex < len(m.childrenHeaders)-1 {
		rightSibID := m.childrenHeaders[childHeaderIndex+1].id

		var err error
		rightSib, err = getMapSlab(storage, rightSibID)
		if err != nil {
			return err
		}
	}

	leftCanLend := leftSib != nil && leftSib.CanLendToRight(underflowSize)
	rightCanLend := rightSib != nil && rightSib.CanLendToLeft(underflowSize)

	// Child can rebalance elements with at least one sibling.
	if leftCanLend || rightCanLend {

		// Rebalance with right sib
		if !leftCanLend {

			err := child.BorrowFromRight(rightSib)
			if err != nil {
				return err
			}

			m.childrenHeaders[childHeaderIndex] = child.Header()
			m.childrenHeaders[childHeaderIndex+1] = rightSib.Header()

			// Store modified slabs
			err = storage.Store(child.ID(), child)
			if err != nil {
				return err
			}

			err = storage.Store(rightSib.ID(), rightSib)
			if err != nil {
				return err
			}

			return storage.Store(m.header.id, m)
		}

		// Rebalance with left sib
		if !rightCanLend {

			err := leftSib.LendToRight(child)
			if err != nil {
				return err
			}

			m.childrenHeaders[childHeaderIndex-1] = leftSib.Header()
			m.childrenHeaders[childHeaderIndex] = child.Header()

			// Store modified slabs
			err = storage.Store(leftSib.ID(), leftSib)
			if err != nil {
				return err
			}

			err = storage.Store(child.ID(), child)
			if err != nil {
				return err
			}

			return storage.Store(m.header.id, m)
		}

		// Rebalance with bigger sib
		if leftSib.ByteSize() > rightSib.ByteSize() {

			err := leftSib.LendToRight(child)
			if err != nil {
				return err
			}

			m.childrenHeaders[childHeaderIndex-1] = leftSib.Header()
			m.childrenHeaders[childHeaderIndex] = child.Header()

			// Store modified slabs
			err = storage.Store(leftSib.ID(), leftSib)
			if err != nil {
				return err
			}

			err = storage.Store(child.ID(), child)
			if err != nil {
				return err
			}

			return storage.Store(m.header.id, m)
		} else {
			// leftSib.ByteSize() <= rightSib.ByteSize

			err := child.BorrowFromRight(rightSib)
			if err != nil {
				return err
			}

			m.childrenHeaders[childHeaderIndex] = child.Header()
			m.childrenHeaders[childHeaderIndex+1] = rightSib.Header()

			// Store modified slabs
			err = storage.Store(child.ID(), child)
			if err != nil {
				return err
			}

			err = storage.Store(rightSib.ID(), rightSib)
			if err != nil {
				return err
			}

			return storage.Store(m.header.id, m)
		}
	}

	// Child can't rebalance with any sibling.  It must merge with one sibling.

	if leftSib == nil {

		// Merge with right
		err := child.Merge(rightSib)
		if err != nil {
			return err
		}

		m.childrenHeaders[childHeaderIndex] = child.Header()

		// Update MetaDataSlab's childrenHeaders
		copy(m.childrenHeaders[childHeaderIndex+1:], m.childrenHeaders[childHeaderIndex+2:])
		m.childrenHeaders = m.childrenHeaders[:len(m.childrenHeaders)-1]

		m.header.size -= mapSlabHeaderSize

		// Store modified slabs in storage
		err = storage.Store(child.ID(), child)
		if err != nil {
			return err
		}
		err = storage.Store(m.header.id, m)
		if err != nil {
			return err
		}

		// Remove right sib from storage
		return storage.Remove(rightSib.ID())
	}

	if rightSib == nil {

		// Merge with left
		err := leftSib.Merge(child)
		if err != nil {
			return err
		}

		m.childrenHeaders[childHeaderIndex-1] = leftSib.Header()

		// Update MetaDataSlab's childrenHeaders
		copy(m.childrenHeaders[childHeaderIndex:], m.childrenHeaders[childHeaderIndex+1:])
		m.childrenHeaders = m.childrenHeaders[:len(m.childrenHeaders)-1]

		m.header.size -= mapSlabHeaderSize

		// Store modified slabs in storage
		err = storage.Store(leftSib.ID(), leftSib)
		if err != nil {
			return err
		}
		err = storage.Store(m.header.id, m)
		if err != nil {
			return err
		}

		// Remove child from storage
		return storage.Remove(child.ID())
	}

	// Merge with smaller sib
	if leftSib.ByteSize() < rightSib.ByteSize() {
		err := leftSib.Merge(child)
		if err != nil {
			return err
		}

		m.childrenHeaders[childHeaderIndex-1] = leftSib.Header()

		// Update MetaDataSlab's childrenHeaders
		copy(m.childrenHeaders[childHeaderIndex:], m.childrenHeaders[childHeaderIndex+1:])
		m.childrenHeaders = m.childrenHeaders[:len(m.childrenHeaders)-1]

		m.header.size -= mapSlabHeaderSize

		// Store modified slabs in storage
		err = storage.Store(leftSib.ID(), leftSib)
		if err != nil {
			return err
		}
		err = storage.Store(m.header.id, m)
		if err != nil {
			return err
		}

		// Remove child from storage
		return storage.Remove(child.ID())
	} else {
		// leftSib.ByteSize() > rightSib.ByteSize

		err := child.Merge(rightSib)
		if err != nil {
			return err
		}

		m.childrenHeaders[childHeaderIndex] = child.Header()

		// Update MetaDataSlab's childrenHeaders
		copy(m.childrenHeaders[childHeaderIndex+1:], m.childrenHeaders[childHeaderIndex+2:])
		m.childrenHeaders = m.childrenHeaders[:len(m.childrenHeaders)-1]

		m.header.size -= mapSlabHeaderSize

		// Store modified slabs in storage
		err = storage.Store(child.ID(), child)
		if err != nil {
			return err
		}
		err = storage.Store(m.header.id, m)
		if err != nil {
			return err
		}

		// Remove rightSib from storage
		return storage.Remove(rightSib.ID())
	}
}

func (m *MapMetaDataSlab) Merge(slab Slab) error {
	rightSlab := slab.(*MapMetaDataSlab)

	m.childrenHeaders = append(m.childrenHeaders, rightSlab.childrenHeaders...)
	m.header.size += rightSlab.header.size - mapMetaDataSlabPrefixSize

	return nil
}

func (m *MapMetaDataSlab) Split(storage SlabStorage) (Slab, Slab, error) {
	if len(m.childrenHeaders) < 2 {
		// Can't split meta slab with less than 2 headers
		return nil, nil, errors.New("can't split meta slab with less than 2 headers")
	}

	leftChildrenCount := int(math.Ceil(float64(len(m.childrenHeaders)) / 2))
	leftSize := leftChildrenCount * mapSlabHeaderSize

<<<<<<< HEAD
	sid, err := storage.GenerateStorageID(m.ID().Address)
	if err != nil {
		return nil, nil, NewStorageError(err)
	}
	// Construct right slab
	rightSlab := &MapMetaDataSlab{
		header: MapSlabHeader{
			id:       sid,
=======
	sId, err := storage.GenerateStorageID(m.ID().Address)
	if err != nil {
		return nil, nil, NewStorageError(err)
	}

	// Construct right slab
	rightSlab := &MapMetaDataSlab{
		header: MapSlabHeader{
			id:       sId,
>>>>>>> 2d496a6e
			size:     m.header.size - uint32(leftSize),
			firstKey: m.childrenHeaders[leftChildrenCount].firstKey,
		},
	}

	rightSlab.childrenHeaders = make([]MapSlabHeader, len(m.childrenHeaders)-leftChildrenCount)
	copy(rightSlab.childrenHeaders, m.childrenHeaders[leftChildrenCount:])

	// Modify left (original) slab
	m.childrenHeaders = m.childrenHeaders[:leftChildrenCount]
	m.header.size = mapMetaDataSlabPrefixSize + uint32(leftSize)

	return m, rightSlab, nil
}

func (m *MapMetaDataSlab) LendToRight(slab Slab) error {
<<<<<<< HEAD
	// TODO: implement me
	return NewNotImplementedError("MapMetaDataSlab's LendToRight")
}

func (m *MapMetaDataSlab) BorrowFromRight(slab Slab) error {
	// TODO: implement me
	return NewNotImplementedError("MapMetaDataSlab's BorrowFromRight")
=======
	rightSlab := slab.(*MapMetaDataSlab)

	childrenHeadersLen := len(m.childrenHeaders) + len(rightSlab.childrenHeaders)
	leftChildrenHeadersLen := childrenHeadersLen / 2
	rightChildrenHeadersLen := childrenHeadersLen - leftChildrenHeadersLen

	// Update right slab childrenHeaders by prepending borrowed children headers
	rightChildrenHeaders := make([]MapSlabHeader, rightChildrenHeadersLen)
	n := copy(rightChildrenHeaders, m.childrenHeaders[leftChildrenHeadersLen:])
	copy(rightChildrenHeaders[n:], rightSlab.childrenHeaders)
	rightSlab.childrenHeaders = rightChildrenHeaders

	// Update right slab header
	rightSlab.header.size = mapMetaDataSlabPrefixSize + uint32(rightChildrenHeadersLen)*mapSlabHeaderSize
	rightSlab.header.firstKey = rightSlab.childrenHeaders[0].firstKey

	// Update left slab (original)
	m.childrenHeaders = m.childrenHeaders[:leftChildrenHeadersLen]

	m.header.size = mapMetaDataSlabPrefixSize + uint32(leftChildrenHeadersLen)*mapSlabHeaderSize

	return nil
}

func (m *MapMetaDataSlab) BorrowFromRight(slab Slab) error {

	rightSlab := slab.(*MapMetaDataSlab)

	childrenHeadersLen := len(m.childrenHeaders) + len(rightSlab.childrenHeaders)
	leftSlabHeaderLen := childrenHeadersLen / 2
	rightSlabHeaderLen := childrenHeadersLen - leftSlabHeaderLen

	// Update left slab (original)
	m.childrenHeaders = append(m.childrenHeaders, rightSlab.childrenHeaders[:leftSlabHeaderLen-len(m.childrenHeaders)]...)

	m.header.size = mapMetaDataSlabPrefixSize + uint32(leftSlabHeaderLen)*mapSlabHeaderSize

	// Update right slab
	rightSlab.childrenHeaders = rightSlab.childrenHeaders[len(rightSlab.childrenHeaders)-rightSlabHeaderLen:]

	rightSlab.header.size = mapMetaDataSlabPrefixSize + uint32(rightSlabHeaderLen)*mapSlabHeaderSize
	rightSlab.header.firstKey = rightSlab.childrenHeaders[0].firstKey

	return nil
>>>>>>> 2d496a6e
}

func (m MapMetaDataSlab) IsFull() bool {
	return m.header.size > uint32(maxThreshold)
}

func (m MapMetaDataSlab) IsUnderflow() (uint32, bool) {
	if uint32(minThreshold) > m.header.size {
		return uint32(minThreshold) - m.header.size, true
	}
	return 0, false
}

func (m *MapMetaDataSlab) CanLendToLeft(size uint32) bool {
	n := uint32(math.Ceil(float64(size) / mapSlabHeaderSize))
	return m.header.size-mapSlabHeaderSize*n > uint32(minThreshold)
}

func (m *MapMetaDataSlab) CanLendToRight(size uint32) bool {
	n := uint32(math.Ceil(float64(size) / mapSlabHeaderSize))
	return m.header.size-mapSlabHeaderSize*n > uint32(minThreshold)
}

func (m *MapMetaDataSlab) DeepRemove(storage SlabStorage) error {
	return storage.Remove(m.ID())
}

func (m MapMetaDataSlab) IsData() bool {
	return false
}

func (m *MapMetaDataSlab) SetID(id StorageID) {
	m.header.id = id
}

func (m *MapMetaDataSlab) Header() MapSlabHeader {
	return m.header
}

func (m *MapMetaDataSlab) ByteSize() uint32 {
	return m.header.size
}

func (m *MapMetaDataSlab) ID() StorageID {
	return m.header.id
}

func (m *MapMetaDataSlab) ExtraData() *MapExtraData {
	return m.extraData
}

func (m *MapMetaDataSlab) RemoveExtraData() *MapExtraData {
	extraData := m.extraData
	m.extraData = nil
	return extraData
}

func (m *MapMetaDataSlab) SetExtraData(extraData *MapExtraData) {
	m.extraData = extraData
}

func (m *MapMetaDataSlab) String() string {
	var hStr []string
	for _, h := range m.childrenHeaders {
		hStr = append(hStr, fmt.Sprintf("%+v", h))
	}
	return strings.Join(hStr, " ")
}

func NewMap(storage SlabStorage, address Address, digestBuilder DigesterBuilder, typeInfo string) (*OrderedMap, error) {

	extraData := &MapExtraData{TypeInfo: typeInfo}

<<<<<<< HEAD
	sid, err := storage.GenerateStorageID(address)
=======
	sId, err := storage.GenerateStorageID(address)
>>>>>>> 2d496a6e
	if err != nil {
		return nil, NewStorageError(err)
	}

	root := &MapDataSlab{
		header: MapSlabHeader{
<<<<<<< HEAD
			id:   sid,
=======
			id:   sId,
>>>>>>> 2d496a6e
			size: mapDataSlabPrefixSize,
		},
		elements:  &hkeyElements{},
		extraData: extraData,
	}

	err = storage.Store(root.header.id, root)
	if err != nil {
		return nil, err
	}

	return &OrderedMap{
		storage:         storage,
		root:            root,
		digesterBuilder: digestBuilder,
	}, nil
}

func (m *OrderedMap) Has(key ComparableValue) (bool, error) {
	_, err := m.Get(key)
	if err != nil {
		return false, nil
	}
	return true, nil
}

func (m *OrderedMap) Get(key ComparableValue) (Value, error) {

	keyDigest, err := m.digesterBuilder.Digest(key)
	if err != nil {
		return nil, err
	}

	level := 0

	hkey, err := keyDigest.Digest(level)
	if err != nil {
		return nil, err
	}

	v, err := m.root.Get(m.storage, keyDigest, level, hkey, key)
	if err != nil {
		return nil, err
	}

	return v.StoredValue(m.storage)
}

func (m *OrderedMap) Set(key ComparableValue, value Value) error {

	keyDigest, err := m.digesterBuilder.Digest(key)
	if err != nil {
		return err
	}

	level := 0

	hkey, err := keyDigest.Digest(level)
	if err != nil {
		return err
	}

	valueStorable, err := value.Storable(m.storage, m.Address())
	if err != nil {
		return err
	}

	isNewElem, err := m.root.Set(m.storage, m.digesterBuilder, keyDigest, level, hkey, key, valueStorable)
	if err != nil {
		return err
	}

	if isNewElem {
		m.root.ExtraData().incrementCount()
	}

	if !m.root.IsData() {
		// Set root to its child slab if root has one child slab.
		root := m.root.(*MapMetaDataSlab)
		if len(root.childrenHeaders) == 1 {

			extraData := root.RemoveExtraData()

			rootID := root.header.id

			childID := root.childrenHeaders[0].id

			child, err := getMapSlab(m.storage, childID)
			if err != nil {
				return err
			}

			m.root = child

			m.root.SetID(rootID)

			m.root.SetExtraData(extraData)

			err = m.storage.Store(rootID, m.root)
			if err != nil {
				return err
			}

			err = m.storage.Remove(childID)
			if err != nil {
				return err
			}
		}
	}

	if m.root.IsFull() {

		// Get old root's extra data and reset it to nil in old root
		extraData := m.root.RemoveExtraData()

		// Save root node id
		rootID := m.root.ID()

		// Assign a new storage id to old root before splitting it.
		sId, err := m.storage.GenerateStorageID(m.Address())
		if err != nil {
			return NewStorageError(err)
		}

		oldRoot := m.root
		oldRoot.SetID(sId)

		// Split old root
		leftSlab, rightSlab, err := oldRoot.Split(m.storage)
		if err != nil {
			return err
		}

		left := leftSlab.(MapSlab)
		right := rightSlab.(MapSlab)

		// Create new MapMetaDataSlab with the old root's storage ID
		newRoot := &MapMetaDataSlab{
			header: MapSlabHeader{
				id:       rootID,
				size:     mapMetaDataSlabPrefixSize + mapSlabHeaderSize*2,
				firstKey: left.Header().firstKey,
			},
			childrenHeaders: []MapSlabHeader{left.Header(), right.Header()},
			extraData:       extraData,
		}

		m.root = newRoot

		err = m.storage.Store(left.ID(), left)
		if err != nil {
			return err
		}
		err = m.storage.Store(right.ID(), right)
		if err != nil {
			return err
		}
		err = m.storage.Store(m.root.ID(), m.root)
		if err != nil {
			return err
		}
	}

	return nil
}

func (m *OrderedMap) Remove(key ComparableValue) (Value, error) {
	// TODO: implement me
	return nil, NewNotImplementedError("OrderedMap's Remove")
}

func (m *OrderedMap) StorageID() StorageID {
	return m.root.Header().id
}

func (m *OrderedMap) DeepCopy(_ SlabStorage, _ Address) (Value, error) {
	// TODO: implement me
	return nil, NewNotImplementedError("OrderedMap's DeepCopy")
}

func (m *OrderedMap) DeepRemove(storage SlabStorage) error {
	// TODO: implement me
	return NewNotImplementedError("OrderedMap's DeepRemove")
}

func (m *OrderedMap) StoredValue(_ SlabStorage) (Value, error) {
	return m, nil
}

func (m *OrderedMap) Storable(_ SlabStorage, _ Address) (Storable, error) {
	return StorageIDStorable(m.StorageID()), nil
}

func (m *OrderedMap) Count() uint64 {
	return m.root.ExtraData().Count
}

func (m *OrderedMap) Address() Address {
	return m.root.ID().Address
}

func (m *OrderedMap) Type() string {
	if extraData := m.root.ExtraData(); extraData != nil {
		return extraData.TypeInfo
	}
	return ""
}

func (m *OrderedMap) String() string {
	if m.root.IsData() {
		return m.root.String()
	}
	meta := m.root.(*MapMetaDataSlab)
	return m.string(meta)
}

func (m *OrderedMap) string(meta *MapMetaDataSlab) string {
	var elemsStr []string

	for _, h := range meta.childrenHeaders {
		child, err := getMapSlab(m.storage, h.id)
		if err != nil {
			return err.Error()
		}
		if child.IsData() {
			data := child.(*MapDataSlab)
			elemsStr = append(elemsStr, data.String())
		} else {
			meta := child.(*MapMetaDataSlab)
			elemsStr = append(elemsStr, m.string(meta))
		}
	}
	return strings.Join(elemsStr, " ")
}

func getMapSlab(storage SlabStorage, id StorageID) (MapSlab, error) {
	slab, _, err := storage.Retrieve(id)

	if mapSlab, ok := slab.(MapSlab); ok {
		return mapSlab, nil
	}

	return nil, MapSlabNotFoundError{id, err}
}

func firstMapDataSlab(storage SlabStorage, slab MapSlab) (MapSlab, error) {
	if slab.IsData() {
		return slab, nil
	}
	meta := slab.(*MapMetaDataSlab)
	firstChildID := meta.childrenHeaders[0].id
	firstChild, err := getMapSlab(storage, firstChildID)
	if err != nil {
		return nil, err
	}
	return firstMapDataSlab(storage, firstChild)
}

func (extra *MapExtraData) incrementCount() {
	extra.Count++
}

type MapElementIterator struct {
	storage        SlabStorage
	elements       elements
	index          int
	nestedIterator *MapElementIterator
}

var ErrEOE = errors.New("end of elements")

func (i *MapElementIterator) Next() (key Value, value Value, err error) {

	if i.nestedIterator != nil {
		key, value, err = i.nestedIterator.Next()
		if err != ErrEOE {
			return key, value, err
		}
		i.nestedIterator = nil
	}

	if i.index >= int(i.elements.Count()) {
		return nil, nil, ErrEOE
	}

	e, err := i.elements.Element(i.index)
	if err != nil {
		return nil, nil, err
	}

	if group, ok := e.(elementGroup); ok {

		elems, err := group.Elements(i.storage)
		if err != nil {
			return nil, nil, err
		}

		i.nestedIterator = &MapElementIterator{
			storage:  i.storage,
			elements: elems,
		}

		i.index++

		return i.nestedIterator.Next()
	}

	se, ok := e.(*singleElement)
	if !ok {
		return nil, nil, errors.New("iterate over an element that is not a elementGroup and not a singleElement")
	}

	k, err := se.key.StoredValue(i.storage)
	if err != nil {
		return nil, nil, err
	}

	v, err := se.value.StoredValue(i.storage)
	if err != nil {
		return nil, nil, err
	}

	i.index++

	return k, v, nil
}

type MapIterationFunc func(Value, Value) (resume bool, err error)

type MapIterator struct {
	storage      SlabStorage
	id           StorageID
	elemIterator *MapElementIterator
}

func (i *MapIterator) Next() (key Value, value Value, err error) {
	if i.elemIterator == nil {
		if i.id == StorageIDUndefined {
			return nil, nil, nil
		}

		slab, found, err := i.storage.Retrieve(i.id)
		if err != nil {
			return nil, nil, err
		}
		if !found {
<<<<<<< HEAD
			return nil, nil, NewSlabNotFoundErrorf(i.id, true, "next slab not found inside MapIterator")
=======
			return nil, nil, NewSlabNotFoundErrorf(i.id, "next slab not found inside MapIterator")
>>>>>>> 2d496a6e
		}

		dataSlab := slab.(*MapDataSlab)

		i.id = dataSlab.next

		i.elemIterator = &MapElementIterator{
			storage:  i.storage,
			elements: dataSlab.elements,
		}
	}

	key, value, err = i.elemIterator.Next()
	if err != ErrEOE {
		return key, value, err
	}

	i.elemIterator = nil

	return i.Next()
}

func (m *OrderedMap) Iterator() (*MapIterator, error) {
	slab, err := firstMapDataSlab(m.storage, m.root)
	if err != nil {
		return nil, err
	}

	return &MapIterator{
		storage: m.storage,
		id:      slab.ID(),
	}, nil
}

func (m *OrderedMap) Iterate(fn MapIterationFunc) error {

	iterator, err := m.Iterator()
	if err != nil {
		return err
	}

	for {
		key, value, err := iterator.Next()
		if err != nil {
			return err
		}
		if key == nil {
			return nil
		}
		resume, err := fn(key, value)
		if err != nil {
			return err
		}
		if !resume {
			return nil
		}
	}
}<|MERGE_RESOLUTION|>--- conflicted
+++ resolved
@@ -316,10 +316,6 @@
 		if e.elements.Size() > uint32(MaxInlineElementSize) {
 
 			id, err := storage.GenerateStorageID(address)
-<<<<<<< HEAD
-=======
-
->>>>>>> 2d496a6e
 			if err != nil {
 				return nil, false, NewStorageError(err)
 			}
@@ -419,11 +415,7 @@
 	}
 	dataSlab, ok := slab.(*MapDataSlab)
 	if !ok {
-<<<<<<< HEAD
-		return nil, NewSlabDataErrorf(true, "expect MapDataSlab, got %T", slab)
-=======
 		return nil, NewSlabDataErrorf("expect MapDataSlab, got %T", slab)
->>>>>>> 2d496a6e
 	}
 	return dataSlab.elements, nil
 }
@@ -1083,7 +1075,6 @@
 		return nil, nil, err
 	}
 
-<<<<<<< HEAD
 	sid, err := storage.GenerateStorageID(m.ID().Address)
 	if err != nil {
 		return nil, nil, NewStorageError(err)
@@ -1092,17 +1083,6 @@
 	rightSlab := &MapDataSlab{
 		header: MapSlabHeader{
 			id:       sid,
-=======
-	sId, err := storage.GenerateStorageID(m.ID().Address)
-	if err != nil {
-		return nil, nil, NewStorageError(err)
-	}
-
-	// Create new right slab
-	rightSlab := &MapDataSlab{
-		header: MapSlabHeader{
-			id:       sId,
->>>>>>> 2d496a6e
 			size:     mapDataSlabPrefixSize + rightElements.Size(),
 			firstKey: rightElements.firstKey(),
 		},
@@ -1137,15 +1117,6 @@
 }
 
 func (m *MapDataSlab) LendToRight(slab Slab) error {
-<<<<<<< HEAD
-	// TODO: implement me
-	return NewNotImplementedError("MapDataSlab's LendToRight")
-}
-
-func (m *MapDataSlab) BorrowFromRight(slab Slab) error {
-	// TODO: implement me
-	return NewNotImplementedError("MapDataSlab's BorrowFromRight")
-=======
 	rightSlab := slab.(*MapDataSlab)
 
 	if m.anySize || rightSlab.anySize {
@@ -1192,7 +1163,6 @@
 	m.header.size = mapDataSlabPrefixSize + m.elements.Size()
 
 	return nil
->>>>>>> 2d496a6e
 }
 
 func (m *MapDataSlab) IsFull() bool {
@@ -1705,7 +1675,6 @@
 	leftChildrenCount := int(math.Ceil(float64(len(m.childrenHeaders)) / 2))
 	leftSize := leftChildrenCount * mapSlabHeaderSize
 
-<<<<<<< HEAD
 	sid, err := storage.GenerateStorageID(m.ID().Address)
 	if err != nil {
 		return nil, nil, NewStorageError(err)
@@ -1714,17 +1683,6 @@
 	rightSlab := &MapMetaDataSlab{
 		header: MapSlabHeader{
 			id:       sid,
-=======
-	sId, err := storage.GenerateStorageID(m.ID().Address)
-	if err != nil {
-		return nil, nil, NewStorageError(err)
-	}
-
-	// Construct right slab
-	rightSlab := &MapMetaDataSlab{
-		header: MapSlabHeader{
-			id:       sId,
->>>>>>> 2d496a6e
 			size:     m.header.size - uint32(leftSize),
 			firstKey: m.childrenHeaders[leftChildrenCount].firstKey,
 		},
@@ -1741,15 +1699,6 @@
 }
 
 func (m *MapMetaDataSlab) LendToRight(slab Slab) error {
-<<<<<<< HEAD
-	// TODO: implement me
-	return NewNotImplementedError("MapMetaDataSlab's LendToRight")
-}
-
-func (m *MapMetaDataSlab) BorrowFromRight(slab Slab) error {
-	// TODO: implement me
-	return NewNotImplementedError("MapMetaDataSlab's BorrowFromRight")
-=======
 	rightSlab := slab.(*MapMetaDataSlab)
 
 	childrenHeadersLen := len(m.childrenHeaders) + len(rightSlab.childrenHeaders)
@@ -1794,7 +1743,6 @@
 	rightSlab.header.firstKey = rightSlab.childrenHeaders[0].firstKey
 
 	return nil
->>>>>>> 2d496a6e
 }
 
 func (m MapMetaDataSlab) IsFull() bool {
@@ -1868,22 +1816,14 @@
 
 	extraData := &MapExtraData{TypeInfo: typeInfo}
 
-<<<<<<< HEAD
 	sid, err := storage.GenerateStorageID(address)
-=======
-	sId, err := storage.GenerateStorageID(address)
->>>>>>> 2d496a6e
 	if err != nil {
 		return nil, NewStorageError(err)
 	}
 
 	root := &MapDataSlab{
 		header: MapSlabHeader{
-<<<<<<< HEAD
 			id:   sid,
-=======
-			id:   sId,
->>>>>>> 2d496a6e
 			size: mapDataSlabPrefixSize,
 		},
 		elements:  &hkeyElements{},
@@ -2230,11 +2170,7 @@
 			return nil, nil, err
 		}
 		if !found {
-<<<<<<< HEAD
-			return nil, nil, NewSlabNotFoundErrorf(i.id, true, "next slab not found inside MapIterator")
-=======
 			return nil, nil, NewSlabNotFoundErrorf(i.id, "next slab not found inside MapIterator")
->>>>>>> 2d496a6e
 		}
 
 		dataSlab := slab.(*MapDataSlab)

--- conflicted
+++ resolved
@@ -310,10 +310,6 @@
 		if e.elements.Size() > uint32(MaxInlineElementSize) {
 
 			id, err := storage.GenerateStorageID(address)
-<<<<<<< HEAD
-=======
-
->>>>>>> 45f5ba8e
 			if err != nil {
 				return nil, false, NewStorageError(err)
 			}
@@ -898,7 +894,6 @@
 		return nil, nil, err
 	}
 
-<<<<<<< HEAD
 	sid, err := storage.GenerateStorageID(m.ID().Address)
 	if err != nil {
 		return nil, nil, NewStorageError(err)
@@ -907,17 +902,6 @@
 	rightSlab := &MapDataSlab{
 		header: MapSlabHeader{
 			id:       sid,
-=======
-	sId, err := storage.GenerateStorageID(m.ID().Address)
-	if err != nil {
-		return nil, nil, NewStorageError(err)
-	}
-
-	// Create new right slab
-	rightSlab := &MapDataSlab{
-		header: MapSlabHeader{
-			id:       sId,
->>>>>>> 45f5ba8e
 			size:     mapDataSlabPrefixSize + rightElements.Size(),
 			firstKey: rightElements.firstKey(),
 		},
@@ -1473,7 +1457,6 @@
 	leftChildrenCount := int(math.Ceil(float64(len(m.childrenHeaders)) / 2))
 	leftSize := leftChildrenCount * mapSlabHeaderSize
 
-<<<<<<< HEAD
 	sid, err := storage.GenerateStorageID(m.ID().Address)
 	if err != nil {
 		return nil, nil, NewStorageError(err)
@@ -1482,17 +1465,6 @@
 	rightSlab := &MapMetaDataSlab{
 		header: MapSlabHeader{
 			id:       sid,
-=======
-	sId, err := storage.GenerateStorageID(m.ID().Address)
-	if err != nil {
-		return nil, nil, NewStorageError(err)
-	}
-
-	// Construct right slab
-	rightSlab := &MapMetaDataSlab{
-		header: MapSlabHeader{
-			id:       sId,
->>>>>>> 45f5ba8e
 			size:     m.header.size - uint32(leftSize),
 			firstKey: m.childrenHeaders[leftChildrenCount].firstKey,
 		},
@@ -1589,22 +1561,14 @@
 
 	extraData := &MapExtraData{TypeInfo: typeInfo}
 
-<<<<<<< HEAD
 	sid, err := storage.GenerateStorageID(address)
-=======
-	sId, err := storage.GenerateStorageID(address)
->>>>>>> 45f5ba8e
 	if err != nil {
 		return nil, NewStorageError(err)
 	}
 
 	root := &MapDataSlab{
 		header: MapSlabHeader{
-<<<<<<< HEAD
 			id:   sid,
-=======
-			id:   sId,
->>>>>>> 45f5ba8e
 			size: mapDataSlabPrefixSize,
 		},
 		elements:  &hkeyElements{},
@@ -1723,11 +1687,6 @@
 		// Save root node id
 		rootID := m.root.ID()
 
-		sid, err := m.storage.GenerateStorageID(m.Address())
-		if err != nil {
-			return NewStorageError(err)
-		}
-
 		// Assign a new storage id to old root before splitting it.
 		sId, err := m.storage.GenerateStorageID(m.Address())
 		if err != nil {
@@ -1735,11 +1694,7 @@
 		}
 
 		oldRoot := m.root
-<<<<<<< HEAD
-		oldRoot.SetID(sid)
-=======
 		oldRoot.SetID(sId)
->>>>>>> 45f5ba8e
 
 		// Split old root
 		leftSlab, rightSlab, err := oldRoot.Split(m.storage)

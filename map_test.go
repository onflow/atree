--- conflicted
+++ resolved
@@ -1406,15 +1406,8 @@
 
 	t.Run("inline collision 1 level", func(t *testing.T) {
 
-<<<<<<< HEAD
-		SetThreshold(150)
+		SetThreshold(160)
 		defer SetThreshold(1024)
-=======
-		SetThreshold(160)
-		defer func() {
-			SetThreshold(1024)
-		}()
->>>>>>> 559ee654
 
 		// Create and populate map in memory
 		storage := newTestBasicStorage(t)
@@ -1425,13 +1418,8 @@
 		m, err := NewMap(storage, address, digesterBuilder, typeInfo)
 		require.NoError(t, err)
 
-<<<<<<< HEAD
-		const mapSize = 10
+		const mapSize = 8
 		keyValues := make(map[Value]Value, mapSize)
-=======
-		//const mapSize = 10
-		const mapSize = 8
->>>>>>> 559ee654
 		for i := uint64(0); i < mapSize; i++ {
 			k := Uint64Value(i)
 			v := Uint64Value(i * 2)
@@ -1666,15 +1654,8 @@
 
 	t.Run("inline collision 2 levels", func(t *testing.T) {
 
-<<<<<<< HEAD
-		SetThreshold(150)
+		SetThreshold(170)
 		defer SetThreshold(1024)
-=======
-		SetThreshold(170)
-		defer func() {
-			SetThreshold(1024)
-		}()
->>>>>>> 559ee654
 
 		// Create and populate map in memory
 		storage := newTestBasicStorage(t)
@@ -1685,12 +1666,8 @@
 		m, err := NewMap(storage, address, digesterBuilder, typeInfo)
 		require.NoError(t, err)
 
-<<<<<<< HEAD
-		const mapSize = 10
+		const mapSize = 8
 		keyValues := make(map[Value]Value)
-=======
-		const mapSize = 8
->>>>>>> 559ee654
 		for i := uint64(0); i < mapSize; i++ {
 			k := Uint64Value(i)
 			v := Uint64Value(i * 2)
@@ -2944,164 +2921,8 @@
 		verifyMap(t, storage, typeInfo, address, copied, keyValues, sortedKeys)
 	})
 
-	t.Run("rebalance two data slabs", func(t *testing.T) {
+	t.Run("random", func(t *testing.T) {
 		SetThreshold(256)
-		defer func() {
-			SetThreshold(1024)
-		}()
-
-		const mapSize = 10
-
-		typeInfo := testTypeInfo{42}
-
-		m, err := NewMap(
-			newTestPersistentStorage(t),
-			Address{1, 2, 3, 4, 5, 6, 7, 8},
-			NewDefaultDigesterBuilder(),
-			typeInfo,
-		)
-		require.NoError(t, err)
-
-		for i := uint64(0); i < mapSize; i++ {
-			storable, err := m.Set(compare, hashInputProvider, Uint64Value(i), Uint64Value(i*10))
-			require.NoError(t, err)
-			require.Nil(t, storable)
-		}
-
-		storable, err := m.Set(
-			compare,
-			hashInputProvider,
-			NewStringValue(strings.Repeat("a", int(MaxInlineMapKeyOrValueSize-2))),
-			NewStringValue(strings.Repeat("b", int(MaxInlineMapKeyOrValueSize-2))),
-		)
-		require.NoError(t, err)
-		require.Nil(t, storable)
-
-		require.Equal(t, uint64(mapSize+1), m.Count())
-		require.Equal(t, typeInfo, m.Type())
-
-		iter, err := m.Iterator()
-		require.NoError(t, err)
-
-		var sortedKeys []Value
-		keyValues := make(map[Value]Value)
-
-		storage := newTestPersistentStorage(t)
-
-		digesterBuilder := NewDefaultDigesterBuilder()
-
-		copied, err := NewMapFromBatchData(
-			storage,
-			Address{2, 3, 4, 5, 6, 7, 8, 9},
-			digesterBuilder,
-			m.Type(),
-			compare,
-			hashInputProvider,
-			m.Seed(),
-			func() (Value, Value, error) {
-				k, v, err := iter.Next()
-
-				if k != nil {
-					sortedKeys = append(sortedKeys, k)
-					keyValues[k] = v
-				}
-
-				return k, v, err
-			})
-
-		require.NoError(t, err)
-		require.Equal(t, m.Count(), copied.Count())
-		require.Equal(t, typeInfo, copied.Type())
-		require.NotEqual(t, m.StorageID(), copied.StorageID())
-
-		err = storage.Commit()
-		require.NoError(t, err)
-
-		storage.DropCache()
-
-		testPopulatedMapFromStorage(t, storage, copied.StorageID(), typeInfo, NewDefaultDigesterBuilder(), compare, hashInputProvider, sortedKeys, keyValues)
-	})
-
-	t.Run("merge two data slabs", func(t *testing.T) {
-		SetThreshold(256)
-		defer func() {
-			SetThreshold(1024)
-		}()
-
-		const mapSize = 8
-
-		typeInfo := testTypeInfo{42}
-
-		m, err := NewMap(
-			newTestPersistentStorage(t),
-			Address{1, 2, 3, 4, 5, 6, 7, 8},
-			NewDefaultDigesterBuilder(),
-			typeInfo,
-		)
-		require.NoError(t, err)
-
-		for i := uint64(0); i < mapSize; i++ {
-			storable, err := m.Set(compare, hashInputProvider, Uint64Value(i), Uint64Value(i*10))
-			require.NoError(t, err)
-			require.Nil(t, storable)
-		}
-
-		storable, err := m.Set(
-			compare,
-			hashInputProvider,
-			NewStringValue(strings.Repeat("b", int(MaxInlineMapKeyOrValueSize-2))),
-			NewStringValue(strings.Repeat("b", int(MaxInlineMapKeyOrValueSize-2))),
-		)
-		require.NoError(t, err)
-		require.Nil(t, storable)
-
-		require.Equal(t, uint64(mapSize+1), m.Count())
-		require.Equal(t, typeInfo, m.Type())
-
-		iter, err := m.Iterator()
-		require.NoError(t, err)
-
-		var sortedKeys []Value
-		keyValues := make(map[Value]Value)
-
-		storage := newTestPersistentStorage(t)
-
-		digesterBuilder := NewDefaultDigesterBuilder()
-
-		copied, err := NewMapFromBatchData(
-			storage,
-			Address{2, 3, 4, 5, 6, 7, 8, 9},
-			digesterBuilder,
-			m.Type(),
-			compare,
-			hashInputProvider,
-			m.Seed(),
-			func() (Value, Value, error) {
-				k, v, err := iter.Next()
-
-				if k != nil {
-					sortedKeys = append(sortedKeys, k)
-					keyValues[k] = v
-				}
-
-				return k, v, err
-			})
-
-		require.NoError(t, err)
-		require.Equal(t, m.Count(), copied.Count())
-		require.Equal(t, typeInfo, copied.Type())
-		require.NotEqual(t, m.StorageID(), copied.StorageID())
-
-		err = storage.Commit()
-		require.NoError(t, err)
-
-		storage.DropCache()
-
-		testPopulatedMapFromStorage(t, storage, copied.StorageID(), typeInfo, NewDefaultDigesterBuilder(), compare, hashInputProvider, sortedKeys, keyValues)
-	})
-
-	t.Run("random", func(t *testing.T) {
-		SetThreshold(100)
 		defer SetThreshold(1024)
 
 		const mapSize = 4096
@@ -3239,7 +3060,7 @@
 
 	t.Run("data slab too large", func(t *testing.T) {
 
-		SetThreshold(100)
+		SetThreshold(192)
 		defer SetThreshold(1024)
 
 		typeInfo := testTypeInfo{42}
@@ -3254,37 +3075,11 @@
 		)
 		require.NoError(t, err)
 
-<<<<<<< HEAD
-		var k, v Value
-		var storable Storable
-=======
-	t.Run("data slab too large", func(t *testing.T) {
-
-		SetThreshold(192)
-		defer func() {
-			SetThreshold(1024)
-		}()
-
-		typeInfo := testTypeInfo{42}
-
-		digesterBuilder := &mockDigesterBuilder{}
-
-		m, err := NewMap(
-			newTestPersistentStorage(t),
-			Address{1, 2, 3, 4, 5, 6, 7, 8},
-			digesterBuilder,
-			typeInfo,
-		)
-		require.NoError(t, err)
-
-		var k, v Value
-		var storable Storable
-
-		k = NewStringValue(randStr(int(MaxInlineMapKeyOrValueSize - 2)))
-		v = NewStringValue(randStr(int(MaxInlineMapKeyOrValueSize - 2)))
+		k := NewStringValue(randStr(int(MaxInlineMapKeyOrValueSize - 2)))
+		v := NewStringValue(randStr(int(MaxInlineMapKeyOrValueSize - 2)))
 		digesterBuilder.On("Digest", k).Return(mockDigester{d: []Digest{3881892766069237908}})
 
-		storable, err = m.Set(compare, hashInputProvider, k, v)
+		storable, err := m.Set(compare, hashInputProvider, k, v)
 		require.NoError(t, err)
 		require.Nil(t, storable)
 
@@ -3303,94 +3098,6 @@
 		storable, err = m.Set(compare, hashInputProvider, k, v)
 		require.NoError(t, err)
 		require.Nil(t, storable)
-
-		iter, err := m.Iterator()
-		require.NoError(t, err)
-
-		var sortedKeys []Value
-		keyValues := make(map[Value]Value)
-
-		storage := newTestPersistentStorage(t)
-
-		copied, err := NewMapFromBatchData(
-			storage,
-			Address{2, 3, 4, 5, 6, 7, 8, 9},
-			digesterBuilder,
-			m.Type(),
-			compare,
-			hashInputProvider,
-			m.Seed(),
-			func() (Value, Value, error) {
-				k, v, err := iter.Next()
-
-				if k != nil {
-					sortedKeys = append(sortedKeys, k)
-					keyValues[k] = v
-				}
-
-				return k, v, err
-			})
-
-		require.NoError(t, err)
-		require.Equal(t, m.Count(), copied.Count())
-		require.Equal(t, typeInfo, copied.Type())
-		require.NotEqual(t, m.StorageID(), copied.StorageID())
-
-		err = storage.Commit()
-		require.NoError(t, err)
-
-		storage.DropCache()
-
-		testPopulatedMapFromStorage(t, storage, copied.StorageID(), typeInfo, digesterBuilder, compare, hashInputProvider, sortedKeys, keyValues)
-	})
-}
->>>>>>> 559ee654
-
-		k = Uint64Value(2732145905)
-		v = NewStringValue(randStr(1024))
-		digesterBuilder.On("Digest", k).Return(mockDigester{d: []Digest{3881892766069237908}})
-
-		storable, err = m.Set(compare, hashInputProvider, k, v)
-		require.NoError(t, err)
-		require.Nil(t, storable)
-
-<<<<<<< HEAD
-		k = NewStringValue("Hqtu")
-		v = Uint64Value(837174059053136161)
-		digesterBuilder.On("Digest", k).Return(mockDigester{d: []Digest{3882976639190041664}})
-
-		storable, err = m.Set(compare, hashInputProvider, k, v)
-		require.NoError(t, err)
-		require.Nil(t, storable)
-=======
-	// Get map's elements to test tree traversal.
-	for k, v := range keyValues {
-		existingStorable, err := m.Get(comparator, hip, k)
-		require.NoError(t, err)
-
-		existingValue, err := existingStorable.StoredValue(storage)
-		require.NoError(t, err)
-		require.Equal(t, v, existingValue)
-	}
->>>>>>> 559ee654
-
-		k = NewStringValue("zFKUYYNfIfJCCakcDuIEHj")
-		v = NewStringValue("EZbaCxxjDtMnbRlXJMgfHnZ")
-		digesterBuilder.On("Digest", k).Return(mockDigester{d: []Digest{3883321011075439822}})
-
-		storable, err = m.Set(compare, hashInputProvider, k, v)
-		require.NoError(t, err)
-		require.Nil(t, storable)
-
-		k = NewStringValue("ZFKUYYNfIfJCCakcDuIEHj")
-		v = NewStringValue("eZbaCxxjDtMnbRlXJMgfHnZ")
-		digesterBuilder.On("Digest", k).Return(mockDigester{d: []Digest{3883321011075439823}})
-
-		storable, err = m.Set(compare, hashInputProvider, k, v)
-		require.NoError(t, err)
-		require.Nil(t, storable)
-
-		require.Equal(t, uint64(4), m.Count())
 
 		iter, err := m.Iterator()
 		require.NoError(t, err)
@@ -3498,12 +3205,6 @@
 		require.NoError(t, err)
 
 		_, err = CheckStorageHealth(storage, 1)
-<<<<<<< HEAD
-=======
-		if err != nil {
-			fmt.Printf("CheckStorageHealth %s\n", err)
-		}
->>>>>>> 559ee654
 		require.NoError(t, err)
 	})
 
@@ -3594,12 +3295,6 @@
 		require.NoError(t, err)
 
 		_, err = CheckStorageHealth(storage, 1)
-<<<<<<< HEAD
-=======
-		if err != nil {
-			fmt.Printf("CheckStorageHealth %s\n", err)
-		}
->>>>>>> 559ee654
 		require.NoError(t, err)
 	})
 }
@@ -3641,15 +3336,5 @@
 	// storage id size (next storage id is omitted in root slab)
 	require.Equal(t, targetThreshold-storageIDSize, uint64(m.root.Header().size))
 
-	err = ValidMap(m, typeInfo, typeInfoComparator, hashInputProvider)
-	if err != nil {
-		PrintMap(m)
-	}
-	require.NoError(t, err)
-
-	err = validMapSerialization(m, storage)
-	if err != nil {
-		PrintMap(m)
-	}
-	require.NoError(t, err)
+	verifyMap(t, storage, typeInfo, address, m, keyValues, nil)
 }
--- conflicted
+++ resolved
@@ -141,14 +141,13 @@
 		return nil, err
 	}
 
-<<<<<<< HEAD
-	return StorageIDStorable(id), nil
+	return SlabIDStorable(id), nil
 }
 
 func getLoadedValue(storage SlabStorage, storable Storable) (Value, error) {
 	switch storable := storable.(type) {
-	case StorageIDStorable:
-		slab := storage.RetrieveIfLoaded(StorageID(storable))
+	case SlabIDStorable:
+		slab := storage.RetrieveIfLoaded(SlabID(storable))
 		if slab == nil {
 			// Skip because it references unloaded slab.
 			return nil, nil
@@ -171,7 +170,4 @@
 
 		return v, nil
 	}
-=======
-	return SlabIDStorable(id), nil
->>>>>>> 78f99799
 }
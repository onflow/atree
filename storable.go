--- conflicted
+++ resolved
@@ -27,15 +27,7 @@
 	flagStorable     byte = 0b10000000
 )
 
-<<<<<<< HEAD
-type Uint8Value uint8
-
-var _ Value = Uint8Value(0)
-var _ Storable = Uint8Value(0)
-var _ MapKey = Uint8Value(0)
-=======
 const CBORTagStorageID = 255
->>>>>>> 6e66c698
 
 type StorageIDStorable StorageID
 
@@ -46,144 +38,15 @@
 	if err := id.Valid(); err != nil {
 		return nil, err
 	}
-<<<<<<< HEAD
-	return enc.cbor.EncodeUint8(uint8(v))
-}
 
-// TODO: cache encoded data and size
-func (v Uint8Value) HashCode() ([]byte, error) {
-	var buf bytes.Buffer
-	enc := newEncoder(&buf)
-
-	err := v.Encode(enc)
+	slab, found, err := storage.Retrieve(id)
 	if err != nil {
 		return nil, err
 	}
-	enc.cbor.Flush()
-	return buf.Bytes(), nil
-}
-
-// TODO: cache size
-func (v Uint8Value) ByteSize() uint32 {
-	// tag number (2 bytes) + encoded content
-	return 2 + getUintCBORSize(uint64(v))
-}
-
-func (v Uint8Value) Equal(other Storable) bool {
-	otherUint8, ok := other.(Uint8Value)
-	if !ok {
-		return false
-	}
-	return uint8(otherUint8) == uint8(v)
-}
-
-func (v Uint8Value) Mutable() bool {
-	return false
-}
-
-func (v Uint8Value) ID() StorageID {
-	return StorageIDUndefined
-}
-
-func (v Uint8Value) String() string {
-	return fmt.Sprintf("%d", uint8(v))
-}
-
-type Uint16Value uint16
-
-var _ Value = Uint16Value(0)
-var _ Storable = Uint16Value(0)
-var _ MapKey = Uint16Value(0)
-
-func (v Uint16Value) DeepCopy(_ SlabStorage) (Value, error) {
-	return v, nil
-}
-
-func (v Uint16Value) Value(_ SlabStorage) (Value, error) {
-	return v, nil
-}
-
-func (v Uint16Value) Storable() Storable {
-	return v
-}
-
-func (v Uint16Value) Encode(enc *Encoder) error {
-	err := enc.cbor.EncodeRawBytes([]byte{
-		// tag number
-		0xd8, cborTagUInt16Value,
-	})
-=======
-
-	slab, found, err := storage.Retrieve(id)
->>>>>>> 6e66c698
-	if err != nil {
-		return nil, err
-	}
-<<<<<<< HEAD
-	return enc.cbor.EncodeUint16(uint16(v))
-}
-
-// TODO: cache encoded data and size
-func (v Uint16Value) HashCode() ([]byte, error) {
-	var buf bytes.Buffer
-	enc := newEncoder(&buf)
-
-	err := v.Encode(enc)
-	if err != nil {
-		return nil, err
-	}
-	enc.cbor.Flush()
-	return buf.Bytes(), nil
-}
-
-// TODO: cache size
-func (v Uint16Value) ByteSize() uint32 {
-	// tag number (2 bytes) + encoded content
-	return 2 + getUintCBORSize(uint64(v))
-}
-
-func (v Uint16Value) Equal(other Storable) bool {
-	otherUint16, ok := other.(Uint16Value)
-	if !ok {
-		return false
-	}
-	return uint16(otherUint16) == uint16(v)
-}
-
-func (v Uint16Value) Mutable() bool {
-	return false
-}
-
-func (v Uint16Value) ID() StorageID {
-	return StorageIDUndefined
-}
-
-func (v Uint16Value) String() string {
-	return fmt.Sprintf("%d", uint16(v))
-}
-
-type Uint32Value uint32
-
-var _ Value = Uint32Value(0)
-var _ Storable = Uint32Value(0)
-var _ MapKey = Uint32Value(0)
-
-func (v Uint32Value) DeepCopy(_ SlabStorage) (Value, error) {
-	return v, nil
-}
-
-func (v Uint32Value) Value(_ SlabStorage) (Value, error) {
-	return v, nil
-}
-
-func (v Uint32Value) Storable() Storable {
-	return v
-=======
 	if !found {
 		return nil, fmt.Errorf("slab %d not found", id)
 	}
 	return slab.StoredValue(storage)
->>>>>>> 6e66c698
 }
 
 // Encode encodes StorageIDStorable as
@@ -200,42 +63,10 @@
 		return err
 	}
 
-<<<<<<< HEAD
-// TODO: cache encoded data and size
-func (v Uint32Value) HashCode() ([]byte, error) {
-	var buf bytes.Buffer
-	enc := newEncoder(&buf)
-
-	err := v.Encode(enc)
-	if err != nil {
-		return nil, err
-	}
-	enc.cbor.Flush()
-	return buf.Bytes(), nil
-}
-
-// TODO: cache size
-func (v Uint32Value) ByteSize() uint32 {
-	// tag number (2 bytes) + encoded content
-	return 2 + getUintCBORSize(uint64(v))
-}
-
-func (v Uint32Value) Equal(other Storable) bool {
-	otherUint32, ok := other.(Uint32Value)
-	if !ok {
-		return false
-	}
-	return uint32(otherUint32) == uint32(v)
-}
-
-func (v Uint32Value) Mutable() bool {
-	return false
-=======
 	copy(enc.Scratch[:], v.Address[:])
 	copy(enc.Scratch[8:], v.Index[:])
 
 	return enc.CBOR.EncodeBytes(enc.Scratch[:storageIDSize])
->>>>>>> 6e66c698
 }
 
 func (v StorageIDStorable) ByteSize() uint32 {
@@ -247,21 +78,10 @@
 	return fmt.Sprintf("StorageIDStorable(%d)", v)
 }
 
-<<<<<<< HEAD
-type Uint64Value uint64
-
-var _ Value = Uint64Value(0)
-var _ Storable = Uint64Value(0)
-var _ MapKey = Uint64Value(0)
-
-func (v Uint64Value) DeepCopy(_ SlabStorage) (Value, error) {
-	return v, nil
-=======
 // NonStorable represents a value that cannot be stored
 //
 type NonStorable struct {
 	Value Value
->>>>>>> 6e66c698
 }
 
 var _ Storable = NonStorable{}
@@ -270,152 +90,18 @@
 	return fmt.Errorf("value is non-storable")
 }
 
-<<<<<<< HEAD
-// Encode encodes UInt64Value as
-// cbor.Tag{
-//		Number:  cborTagUInt64Value,
-//		Content: uint64(v),
-// }
-func (v Uint64Value) Encode(enc *Encoder) error {
-	err := enc.cbor.EncodeRawBytes([]byte{
-		// tag number
-		0xd8, cborTagUInt64Value,
-	})
-	if err != nil {
-		return err
-	}
-	return enc.cbor.EncodeUint64(uint64(v))
-}
-
-// TODO: cache encoded data and size
-func (v Uint64Value) HashCode() ([]byte, error) {
-	var buf bytes.Buffer
-	enc := newEncoder(&buf)
-
-	err := v.Encode(enc)
-	if err != nil {
-		return nil, err
-	}
-	enc.cbor.Flush()
-	return buf.Bytes(), nil
-}
-
-// TODO: cache size
-func (v Uint64Value) ByteSize() uint32 {
-	// tag number (2 bytes) + encoded content
-	return 2 + getUintCBORSize(uint64(v))
-}
-
-func (v Uint64Value) Equal(other Storable) bool {
-	otherUint64, ok := other.(Uint64Value)
-	if !ok {
-		return false
-	}
-	return uint64(otherUint64) == uint64(v)
-}
-
-func (v Uint64Value) Mutable() bool {
-	return false
-}
-
-func (v Uint64Value) ID() StorageID {
-	return StorageIDUndefined
-=======
 func (n NonStorable) ByteSize() uint32 {
 	return 1
->>>>>>> 6e66c698
 }
 
 func (n NonStorable) StoredValue(_ SlabStorage) (Value, error) {
 	return n.Value, nil
 }
 
-<<<<<<< HEAD
-type StringValue struct {
-	str  string
-	size uint32
-	id   StorageID // Don't create valid storage id until id is requested
-}
-
-var _ Value = &StringValue{}
-var _ Storable = &StringValue{}
-var _ MapKey = &StringValue{}
-
-func NewStringValue(storage SlabStorage, s string) *StringValue {
-	size := getUintCBORSize(uint64(len(s))) + uint32(len(s))
-	return &StringValue{
-		str:  s,
-		size: size,
-		id:   storage.GenerateStorageID(),
-	}
-}
-
-func (v *StringValue) DeepCopy(storage SlabStorage) (Value, error) {
-	return &StringValue{
-		str:  v.str,
-		size: v.size,
-		id:   storage.GenerateStorageID(),
-	}, nil
-}
-
-func (v *StringValue) Value(_ SlabStorage) (Value, error) {
-	return v, nil
-}
-
-func (v *StringValue) Storable() Storable {
-	return v
-}
-
-func (v *StringValue) Encode(enc *Encoder) error {
-	return enc.cbor.EncodeString(v.str)
-}
-
-// TODO: cache encoded data and size
-func (v *StringValue) HashCode() ([]byte, error) {
-	var buf bytes.Buffer
-	enc := newEncoder(&buf)
-
-	err := v.Encode(enc)
-	if err != nil {
-		return nil, err
-	}
-	enc.cbor.Flush()
-	return buf.Bytes(), nil
-}
-
-func (v *StringValue) ByteSize() uint32 {
-	return v.size
-}
-
-func (v *StringValue) Mutable() bool {
-	return false
-}
-
-func (v *StringValue) ID() StorageID {
-	return v.id
-}
-
-func (v *StringValue) Equal(other Storable) bool {
-	otherString, ok := other.(*StringValue)
-	if !ok {
-		return false
-	}
-	return otherString.str == v.str
-}
-
-func (v *StringValue) String() string {
-	return v.str
-}
-
-type StorageIDStorable StorageID
-
-var _ Storable = StorageIDStorable(0)
-=======
 // Encode is a wrapper for Storable.Encode()
 func Encode(storable Storable, encMode cbor.EncMode) ([]byte, error) {
 	var buf bytes.Buffer
 	enc := NewEncoder(&buf, encMode)
->>>>>>> 6e66c698
 
 	err := storable.Encode(enc)
 	if err != nil {

/*
 * Copyright 2021 Dapper Labs, Inc.  All rights reserved.
 */

package atree

import (
	"bytes"
	"fmt"

	"github.com/fxamacker/cbor/v2"
)

type Storable interface {
	Encode(*Encoder) error

	ByteSize() uint32

	StoredValue(storage SlabStorage) (Value, error)
}

const (
	flagMetaDataSlab byte = 0b00000001
	flagDataSlab     byte = 0b00000010
	flagArray        byte = 0b00000100
<<<<<<< HEAD
	flagStorable     byte = 0b00001000
=======
	flagStorable     byte = 0b10000000
)

const (
	cborTagStorageID = 255

	cborTagUInt8Value  = 161
	cborTagUInt16Value = 162
	cborTagUInt32Value = 163
	cborTagUInt64Value = 164
>>>>>>> f3cec38f
)

const CBORTagStorageID = 255

type StorageIDStorable StorageID

var _ Storable = StorageIDStorable(0)

func (v StorageIDStorable) StoredValue(storage SlabStorage) (Value, error) {
	id := StorageID(v)
	if id == StorageIDUndefined {
		return nil, fmt.Errorf("invalid storage id")
	}
	slab, found, err := storage.Retrieve(id)
	if err != nil {
		return nil, err
	}
	if !found {
		return nil, fmt.Errorf("slab %d not found", id)
	}
	return slab.StoredValue(storage)
}

// Encode encodes StorageIDStorable as
// cbor.Tag{
//		Number:  cborTagStorageID,
//		Content: uint64(v),
// }
func (v StorageIDStorable) Encode(enc *Encoder) error {
	err := enc.CBOR.EncodeRawBytes([]byte{
		// tag number
		0xd8, CBORTagStorageID,
	})
	if err != nil {
		return err
	}
	return enc.CBOR.EncodeUint64(uint64(v))
}

// TODO: cache size
func (v StorageIDStorable) ByteSize() uint32 {
	// tag number (2 bytes) + encoded content
	return 2 + GetUintCBORSize(uint64(v))
}

func (v StorageIDStorable) String() string {
	return fmt.Sprintf("StorageIDStorable(%d)", v)
}

// NonStorable represents a value that cannot be stored
//
type NonStorable struct {
	Value Value
}

var _ Storable = NonStorable{}

func (n NonStorable) Encode(_ *Encoder) error {
	return fmt.Errorf("value is non-storable")
}

func (n NonStorable) ByteSize() uint32 {
	return 1
}

func (n NonStorable) StoredValue(_ SlabStorage) (Value, error) {
	return n.Value, nil
}

// Encode is a wrapper for Storable.Encode()
func Encode(storable Storable, storage SlabStorage) ([]byte, error) {
	var buf bytes.Buffer
	enc := newEncoder(&buf, storage)

	err := storable.Encode(enc)
	if err != nil {
		return nil, err
	}
	return buf.Bytes(), nil
}

func DecodeStorageIDStorable(dec *cbor.StreamDecoder) (Storable, error) {
	n, err := dec.DecodeUint64()
	if err != nil {
		return nil, err
	}
	return StorageIDStorable(n), nil
}<|MERGE_RESOLUTION|>--- conflicted
+++ resolved
@@ -23,20 +23,7 @@
 	flagMetaDataSlab byte = 0b00000001
 	flagDataSlab     byte = 0b00000010
 	flagArray        byte = 0b00000100
-<<<<<<< HEAD
-	flagStorable     byte = 0b00001000
-=======
 	flagStorable     byte = 0b10000000
-)
-
-const (
-	cborTagStorageID = 255
-
-	cborTagUInt8Value  = 161
-	cborTagUInt16Value = 162
-	cborTagUInt32Value = 163
-	cborTagUInt64Value = 164
->>>>>>> f3cec38f
 )
 
 const CBORTagStorageID = 255

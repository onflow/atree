--- conflicted
+++ resolved
@@ -345,11 +345,7 @@
 		// Create StorableSlab
 		id, err := storage.GenerateStorageID(address)
 		if err != nil {
-<<<<<<< HEAD
-			return nil, err
-=======
 			return nil, NewStorageError(err)
->>>>>>> 45f5ba8e
 		}
 
 		slab := &StorableSlab{
